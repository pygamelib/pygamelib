![Linux: Ok](https://img.shields.io/badge/Linux-Ok-green.svg "Linux: Ok")
![Windows: Ok](https://img.shields.io/badge/Windows-Ok-green.svg "Windows: Ok")
![Mac OS: Ok](https://img.shields.io/badge/Mac%20OS-Ok-green.svg "Mac OS: Ok")
[![GPLv3 license](https://img.shields.io/badge/License-GPLv3-blue.svg)](https://www.gnu.org/licenses/gpl-3.0.txt)
[![PRs Welcome](https://img.shields.io/badge/PRs-welcome-brightgreen.svg)](http://makeapullrequest.com)
[![Documentation Status](https://readthedocs.org/projects/pygamelib/badge/?version=latest)](https://pygamelib.readthedocs.io/en/latest/?badge=latest)
[![CII Best Practices](https://bestpractices.coreinfrastructure.org/projects/2849/badge)](https://bestpractices.coreinfrastructure.org/projects/2849)
[![CircleCI](https://circleci.com/gh/arnauddupuis/pygamelib.svg?style=svg)](https://circleci.com/gh/arnauddupuis/pygamelib)
[![codecov](https://codecov.io/gh/arnauddupuis/pygamelib/branch/master/graph/badge.svg)](https://codecov.io/gh/arnauddupuis/pygamelib)

<p align="center">
  <img src="https://raw.githubusercontent.com/arnauddupuis/pygamelib/master/images/pygamelib-logo.png">
</p>

# pygamelib
A (not so) small library for terminal based game development.

## Preemptive warning

Version updates always bare the possibility of bringing some breaking changes together with new features and improvements. We try to limit these but when they do occur they are documented [on the wiki](/wiki#migration-notes).

## Introduction

Historically, this library is used as a base to teach coding to kids from 6 to 15.
It aims at giving an environment to new and learning developers (including kids) that let them focus on the algorithm instead of the lousy display or precise management.

It started as a very simple library with very little capabilities, but over time it became something more. To the point that it is now possible to make very decent games with it.
So this is **obviously** still extremely simple compared to other game framework and it still does not aim at being anything serious for real game developers.
However, it can now be used by aspiring game developers for an introduction to 2D games development.

There is a [Youtube channel](https://www.youtube.com/channel/UCT_SxIlKaD6MM7JlQKelpgw) that (will) contains tutorials.

Here is a quick view of what can currently be achieved with that library:

<<<<<<< HEAD
[![Watch the video](https://img.youtube.com/vi/9l18dhJ-kJE/default.jpg)](https://youtu.be/9l18dhJ-kJE)
=======
  <iframe width="560" height="315" src="https://www.youtube.com/embed/9l18dhJ-kJE" title="YouTube video player" frameborder="0" allow="accelerometer; autoplay; clipboard-write; encrypted-media; gyroscope; picture-in-picture" allowfullscreen></iframe>
>>>>>>> c5bdd849

Have a look at the [examples/](examples/suparex/) directory to see how most of these games have been done!

If you want a quick peak at the new features in the most recent version, have a look at this:

<<<<<<< HEAD
[![Watch the video](https://img.youtube.com/vi/AyzSMH5msU4/default.jpg)](https://youtu.be/AyzSMH5msU4)
=======
  <iframe width="560" height="315" src="https://www.youtube.com/embed/AyzSMH5msU4" title="YouTube video player" frameborder="0" allow="accelerometer; autoplay; clipboard-write; encrypted-media; gyroscope; picture-in-picture" allowfullscreen></iframe>

>>>>>>> c5bdd849
## Strong points

Hopefully you'll find the pygamelib to have a lot of strong points:
 * It is **simple**. It requires very limited Python knowledge to start coding games.
 * Yet **powerful** offering more advanced programmers a *lot* of possibilities.
 * The possibilities **scale up with the students** offering basic feature and default values "good enough" for beginners and lots of tunning opportunities for the advanced coders.
 * Lots of stuff are available **by default**. Any idea how long it would take a beginner to display only a part of a board? 1 second with the pygamelib, probably slightly more if they had to do it by hand ;)
 * It is **Terminal based**. This means no graphics card dependencies, cross platform, and a framework that stimulate imagination and creativity.

## Installation (recommended)

The easiest way to install a stable version is to use [pypi](https://pypi.org/project/pygamelib/):

```bash
pip3 install pygamelib
```

It will pull all dependencies 

## Installation from sources and requirements

### Python

The pygamelib only supports Python 3.6+. It will **not** run with Python 2.
We use [pipenv](https://github.com/pypa/pipenv) to manage dependencies.

Run Pipenv to install the requirements:

```bash
pip3 install pipenv
pipenv install
```

If you want the development dependencies you need to run:
```bash
pip3 install pipenv
pipenv install --dev
```

Or you can just run ```make devenv``` if make is available on your system.

### Runing tests 

To run the unit tests use the following command:

```bash
python -m unittest discover -s tests
```

### Terminal color and emojis

It is not really a hard requirement but colored emojis are really bringing the games created to life.  
We then recommend to have a color emojis font installed like Noto Color Emojis (on most Linux distributions you can install it from the package manager, search for "noto-color-emoji").

If your terminal application is not displaying color emojis, please have a look at this [file](https://gist.github.com/IgnoredAmbience/7c99b6cf9a8b73c9312a71d1209d9bbb) and follow the instructions.

### Running examples

To run the examples using [pipenv](https://github.com/pypa/pipenv):

```bash
pipenv shell
(pygamelib) cd examples/suparex
(pygamelib) python3 suparex.py
```

## Limitations

There is tons of limitations but for the most important ones: 
* Only one player is supported.
* There is little protections against messing up with the internal. This is *on purpose*, I want the kids to learn to use the API not mess up with the internals of every single class.
* It's pure Python (it's slow).<|MERGE_RESOLUTION|>--- conflicted
+++ resolved
@@ -32,22 +32,14 @@
 
 Here is a quick view of what can currently be achieved with that library:
 
-<<<<<<< HEAD
 [![Watch the video](https://img.youtube.com/vi/9l18dhJ-kJE/default.jpg)](https://youtu.be/9l18dhJ-kJE)
-=======
-  <iframe width="560" height="315" src="https://www.youtube.com/embed/9l18dhJ-kJE" title="YouTube video player" frameborder="0" allow="accelerometer; autoplay; clipboard-write; encrypted-media; gyroscope; picture-in-picture" allowfullscreen></iframe>
->>>>>>> c5bdd849
 
 Have a look at the [examples/](examples/suparex/) directory to see how most of these games have been done!
 
 If you want a quick peak at the new features in the most recent version, have a look at this:
 
-<<<<<<< HEAD
 [![Watch the video](https://img.youtube.com/vi/AyzSMH5msU4/default.jpg)](https://youtu.be/AyzSMH5msU4)
-=======
-  <iframe width="560" height="315" src="https://www.youtube.com/embed/AyzSMH5msU4" title="YouTube video player" frameborder="0" allow="accelerometer; autoplay; clipboard-write; encrypted-media; gyroscope; picture-in-picture" allowfullscreen></iframe>
 
->>>>>>> c5bdd849
 ## Strong points
 
 Hopefully you'll find the pygamelib to have a lot of strong points:
