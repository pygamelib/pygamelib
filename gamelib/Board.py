from gamelib.Utils import warn, debug
from gamelib.HacExceptions import HacException, HacOutOfBoardBoundException, HacInvalidTypeException, HacObjectIsNotMovableException
from gamelib.BoardItem import BoardItem, BoardItemVoid
from gamelib.Movable import Movable
from gamelib.Immovable import Immovable,Actionable
from gamelib.Characters import Player,NPC
import gamelib.Constants as Constants

class Board():
    """A class that represent a game board.

    The board is being represented by a square matrix.
    For the moment a board only support one player.

    The Board object is the base object to build a level : you create a Board and then you add BoardItems (or objects derived from BoardItem).

    :param name: the name of the Board
    :type name: str
    :param size: array [width,height] with width and height being int. The size of the board.
    :type size: list
    :param player_starting_position: array [row,column] with row and column being int. The coordinates at which Game will place the player on change_level().
    :type player_starting_position: list
    :param ui_borders: To set all the borders to the same value
    :type ui_borders: str
    :param ui_border_left: A string that represents the left border.
    :type ui_border_left: str
    :param ui_border_right: A string that represents the right border.
    :type ui_border_right: str
    :param ui_border_top: A string that represents the top border.
    :type ui_border_top: str
    :param ui_border_bottom: A string that represents the bottom border.
    :type ui_border_bottom: str
    :param ui_board_void_cell: A string that represents an empty cell. This option is going to be the model of the BoardItemVoid (see :class:`gamelib.BoardItem.BoardItemVoid`)
    :type ui_board_void_cell: str 
    """
    
    def __init__(self,**kwargs):
        self.name = "Board"
        self.size = [10,10]
        self.player_starting_position = [0,0]
        self.ui_border_left = '|'
        self.ui_border_right = '|'
        self.ui_border_top = '-'
        self.ui_border_bottom = '-'
        self.ui_board_void_cell = ' '
        # Setting class parameters
        for item in ['name','size','ui_border_bottom','ui_border_top','ui_border_left','ui_border_right','ui_board_void_cell','player_starting_position']:
            if item in kwargs:
                setattr(self,item,kwargs[item])
        # if ui_borders is set then set all borders to that value
        if 'ui_borders' in kwargs.keys():
            for item in ['ui_border_bottom','ui_border_top','ui_border_left','ui_border_right']:
                setattr(self,item,kwargs['ui_borders'])
        # Now checking for board's data sanity
        try:
            self.check_sanity()
        except HacException as error:
            raise error
        
        # Init the list of movable and immovable objects
        self._movables = []
        self._immovables = []
        # If sanity check passed then, initialize the board
        self.init_board()
        

    def __str__(self):
        return f"----------------\nBoard name: {self.name}\nBoard size: {self.size}\nBorders: '{self.ui_border_left}','{self.ui_border_right}','{self.ui_border_top}','{self.ui_border_bottom}',\nBoard void cell: '{self.ui_board_void_cell}'\nPlayer starting position: {self.player_starting_position}\n----------------"
    
    def init_board(self):
        """
        Initialize the board with BoardItemVoid that uses ui_board_void_cell as model.

        Example::

            myboard.init_board()
        """

        self._matrix = [ [ BoardItemVoid(model=self.ui_board_void_cell) for i in range(0,self.size[0],1) ] for j in range(0,self.size[1],1) ]
    
    def init_cell(self,row,column):
        """
        Initialize a specific cell of the board with BoardItemVoid that uses ui_board_void_cell as model.

        :param row: the row coordinate.
        :type row: int
        :param column: the column coordinate.
        :type column: int

        Example::

            myboard.init_cell(2,3)
        """
        self._matrix[row][column] = BoardItemVoid(model=self.ui_board_void_cell)
    
    def check_sanity(self):
        """Check the board sanity.
        
        This is essentially an internal method called by the constructor.
        """
        sanity_check=0
        if type(self.size) is list:
            sanity_check += 1
        else:
            raise HacException('SANITY_CHECK_KO',"The 'size' parameter must be a list.")
        if len(self.size) == 2:
            sanity_check += 1
        else:
            raise HacException('SANITY_CHECK_KO',"The 'size' parameter must be a list of 2 elements.")
        if type(self.size[0]) is int:
            sanity_check += 1
        else:
            raise HacException('SANITY_CHECK_KO',"The first element of the 'size' list must be an integer.")
        if type(self.size[1]) is int:
            sanity_check += 1
        else:
            raise HacException('SANITY_CHECK_KO',"The second element of the 'size' list must be an integer.")
        if type(self.name) is str:
            sanity_check += 1
        else:
            raise HacException('SANITY_CHECK_KO',"The 'name' parameter must be a string.")
        if type(self.ui_border_bottom) is str:
            sanity_check += 1
        else:
            raise HacException('SANITY_CHECK_KO',"The 'ui_border_bottom' parameter must be a string.")
        if type(self.ui_border_top) is str:
            sanity_check += 1
        else:
            raise HacException('SANITY_CHECK_KO',"The 'ui_border_top' parameter must be a string.")
        if type(self.ui_border_left) is str:
            sanity_check += 1
        else:
            raise HacException('SANITY_CHECK_KO',"The 'ui_border_left' parameter must be a string.")
        if type(self.ui_border_right) is str:
            sanity_check += 1
        else:
            raise HacException('SANITY_CHECK_KO',"The 'ui_border_right' parameter must be a string.")
        if type(self.ui_board_void_cell) is str:
            sanity_check += 1
        else:
            raise HacException('SANITY_CHECK_KO',"The 'ui_board_void_cell' parameter must be a string.")
        
        if self.size[0] > 80:
            warn(f'The first dimension of your board is {self.size[0]}. It is a good practice to keep it at a maximum of 80 for compatibility with older terminals.')
        
        if self.size[1] > 80:
            warn(f'The second dimension of your board is {self.size[1]}. It is a good practice to keep it at a maximum of 80 for compatibility with older terminals.')

        # If all sanity check clears return True else raise a general error.
        # I have no idea how the general error could ever occur but... better safe than sorry!
        if sanity_check == 10:
            return True
        else:
            raise HacException('SANITY_CHECK_KO',"The board data are not valid.")

    def display(self):
        """Display the board.

        This method display the Board (as in print()), taking care of displaying the boarders, and everything inside.

        It uses the __str__ method of the item, which by default is BoardItem.model. If you want to override this behavior you have to subclass BoardItem.
        """
        border_top = ''
        border_bottom = ''
        for x in self._matrix[0]:
            border_bottom += self.ui_border_bottom
            border_top += self.ui_border_top
        border_bottom += self.ui_border_bottom*2
        border_top += self.ui_border_top*2
        print(border_top+"\r")
        for x in self._matrix:
            print(self.ui_border_left,end='')
            for y in x:
                if isinstance(y,BoardItemVoid) and y.model != self.ui_board_void_cell:
                    y.model = self.ui_board_void_cell
                print(y,end='')
            print(self.ui_border_right+"\r")
        print(border_bottom+"\r")

    def item(self,row,column):
        """
        Return the item at the row,column position if within board's bounds.

        :rtype: gamelib.BoardItem.BoardItem

        :raise HacOutOfBoardBoundException: if row or column are out of bound.
        """
        if row < self.size[0] and column < self.size[0]:
            return self._matrix[row][column]
        else:
            raise HacOutOfBoardBoundException(f"There is no item at coordinates [{row},{column}] because it's out of the board boundaries ({self.size[0]}x{self.size[1]}).")
    
    def place_item(self,item,row,column):
        """
        Place an item at coordinates row and column.

        If row or column are our of the board boundaries, an HacOutOfBoardBoundException is raised.

        If the item is not a subclass of BoardItem, an HacInvalidTypeException

        .. warning:: Nothing prevents you from placing an object on top of another. Be sure to check that.
        """
        if row < self.size[1] and column < self.size[0]:
            if isinstance(item, BoardItem):
                self._matrix[row][column] = item
                item.store_position(row,column)
                if isinstance(item, Movable) and item not in self._movables:
                    self._movables.append(item)
                elif isinstance(item, Immovable) and item not in self._immovables:
                    self._immovables.append(item)
            else:
                raise HacInvalidTypeException("The item passed in argument is not a subclass of BoardItem")
        else:
            raise HacOutOfBoardBoundException(f"There is no item at coordinates [{row},{column}] because it's out of the board boundaries ({self.size[0]}x{self.size[1]}).")
    
    def move(self,item,direction,step):
        """
        Move an item in the specified direction for a number of steps.

        Example::

            board.move(player,Constants.UP,1)

        :param item: an item to move (it has to be a subclass of Movable)
        :type item: gamelib.Movable.Movable
        :param direction: a direction from :ref:`constants-module`
        :type direction: gamelib.Constants
        :param step: the number of steps to move the item.
        :type step: int

        If the number of steps is greater than the Board, the item will be move to the maximum possible position.

        If the item is not a subclass of Movable, an HacObjectIsNotMovableException exception (see :class:`gamelib.HacExceptions.HacObjectIsNotMovableException`).

        .. Important:: if the move is successfull, an empty BoardItemVoid (see :class:`gamelib.BoardItem.BoardItemVoid`) will be put at the departure position (unless the movable item is over an overlappable item). If the movable item is over an overlappable item, the overlapped item is restored.

        .. note:: It could be interesting here, instead of relying on storing the overlapping item in a property of a Movable (:class:`gamelib.Movable.Movable`) object, to have another dimension on the board matrix to push and pop objects on a cell. Only the first item would be rendered and it would avoid the complicated and error prone logic in this method. If anyone feel up to the challenge, `PR are welcome ;-) <https://github.com/arnauddupuis/hac-game-lib/pulls>`_.

        .. todo:: check all types!
        """
        if isinstance(item, Movable) and item.can_move():
            
            # if direction not in dir(Constants):
            #     raise HacInvalidTypeException('In Board.move(item, direction, step), direction must be a direction contant from the gamelib.Constants module')
            
            new_x = None
            new_y = None
            if direction == Constants.UP:
                new_x = item.pos[0] - step
                new_y = item.pos[1]
            elif direction == Constants.DOWN:
                new_x = item.pos[0] + step
                new_y = item.pos[1]
            elif direction == Constants.LEFT:
                new_x = item.pos[0]
                new_y = item.pos[1] - step
            elif direction == Constants.RIGHT:
                new_x = item.pos[0]
                new_y = item.pos[1] + step
            elif direction == Constants.DRUP:
                new_x = item.pos[0] - step
                new_y = item.pos[1] + step
            elif direction == Constants.DRDOWN:
                new_x = item.pos[0] + step
                new_y = item.pos[1] + step
            elif direction == Constants.DLUP:
                new_x = item.pos[0] - step
                new_y = item.pos[1] - step
            elif direction == Constants.DLDOWN:
                new_x = item.pos[0] + step
                new_y = item.pos[1] - step
            if new_x != None and new_y != None and new_x>=0 and new_y>=0 and new_x < self.size[1] and new_y < self.size[0] and self._matrix[new_x][new_y].overlappable():
                # If we are here, it means the cell we are going to already has an overlappable item, so let's save it for later restoration
                if not isinstance(self._matrix[new_x][new_y], BoardItemVoid) and isinstance(self._matrix[new_x][new_y], Immovable) and self._matrix[new_x][new_y].restorable():
                    if item._overlapping == None:
                        item._overlapping = self._matrix[new_x][new_y]
                    else:
                        item._overlapping_buffer = self._matrix[new_x][new_y]
                    
                if isinstance(self._matrix[new_x][new_y],Actionable):
                    if (isinstance(item, Player) and (self._matrix[new_x][new_y].perm == Constants.PLAYER_AUTHORIZED or self._matrix[new_x][new_y].perm == Constants.ALL_PLAYABLE_AUTHORIZED)) or (isinstance(item, NPC) and (self._matrix[new_x][new_y].perm == Constants.NPC_AUTHORIZED or self._matrix[new_x][new_y].perm == Constants.ALL_PLAYABLE_AUTHORIZED)):
                        self._matrix[new_x][new_y].activate()
                        # Here instead of just placing a BoardItemVoid on the departure position we first make sure there is no _overlapping object to restore.
                        if item._overlapping != None and isinstance(item._overlapping, Immovable) and item._overlapping.restorable() and ( item._overlapping.pos[0] != new_x or item._overlapping.pos[1] != new_y ):
                            self.place_item(item._overlapping,item._overlapping.pos[0],item._overlapping.pos[1])
                            if item._overlapping_buffer != None:
                                item._overlapping = item._overlapping_buffer
                                item._overlapping_buffer = None
                            else:
                                item._overlapping = None
                        else:
                            self.place_item( BoardItemVoid(model=self.ui_board_void_cell), item.pos[0], item.pos[1] )
                        self.place_item( item, new_x, new_y )
                else:
                    # if there is an overlapped item, restore it. Else just move
                    if item._overlapping != None and isinstance(item._overlapping, Immovable) and item._overlapping.restorable() and ( item._overlapping.pos[0] != new_x or item._overlapping.pos[1] != new_y ):
                        self.place_item(item._overlapping,item._overlapping.pos[0],item._overlapping.pos[1])
                        if item._overlapping_buffer != None:
                            item._overlapping = item._overlapping_buffer
                            item._overlapping_buffer = None
                        else:
                            item._overlapping = None
                    else:
                        self.place_item( BoardItemVoid(model=self.ui_board_void_cell), item.pos[0], item.pos[1] )
                    self.place_item( item, new_x, new_y )
            elif new_x != None and new_y != None and new_x>=0 and new_y>=0 and new_x < self.size[1] and new_y < self.size[0] and self._matrix[new_x][new_y].pickable():
                if isinstance(item, Movable) and item.has_inventory():
                    item.inventory.add_item(self._matrix[new_x][new_y])
                    # Here instead of just placing a BoardItemVoid on the departure position we first make sure there is no _overlapping object to restore.
                    if item._overlapping != None and isinstance(item._overlapping, Immovable) and item._overlapping.restorable() and ( item._overlapping.pos[0] != new_x or item._overlapping.pos[1] != new_y ):
                        self.place_item(item._overlapping,item._overlapping.pos[0],item._overlapping.pos[1])
                        item._overlapping = None
                    else:
                        self.place_item( BoardItemVoid(model=self.ui_board_void_cell), item.pos[0], item.pos[1] )
                    self.place_item( item, new_x, new_y )
            elif new_x != None and new_y != None and new_x>=0 and new_y>=0 and new_x < self.size[1] and new_y < self.size[0] and isinstance(self._matrix[new_x][new_y],Actionable):
                if (isinstance(item, Player) and (self._matrix[new_x][new_y].perm == Constants.PLAYER_AUTHORIZED or self._matrix[new_x][new_y].perm == Constants.ALL_PLAYABLE_AUTHORIZED)) or (isinstance(item, NPC) and (self._matrix[new_x][new_y].perm == Constants.NPC_AUTHORIZED or self._matrix[new_x][new_y].perm == Constants.ALL_PLAYABLE_AUTHORIZED)):
                    self._matrix[new_x][new_y].activate()
        else:
            raise HacObjectIsNotMovableException(f"Item '{item.name}' at position [{item.pos[0]},{item.pos[1]}] is not a subclass of Movable, therefor it cannot be moved.")
    
    def clear_cell(self,row,column):
        """Clear cell (row,column)

        This method clears a cell, meaning it position a void_cell BoardItemVoid at these coordinates.

        :param row: The row of the item to remove
        :type row: int
        :param column: The column of the item to remove
        :type column: int

        Example::

            myboard.clear_cell(3,4)

        .. WARNING:: This method does not check the content before, it *will* overwrite the content.

        """
        if self._matrix[row][column] in self._movables:
            index = self._movables.index(self._matrix[row][column])
            del( self._movables[index] )
        elif self._matrix[row][column] in self._immovables:
            index = self._immovables.index(self._matrix[row][column])
            del( self._immovables[index] )
        self.place_item( BoardItemVoid(model=self.ui_board_void_cell, name='void_cell'), row, column )

    def get_movables(self,**kwargs):
        """Return a list of all the Movable objects in the Board.

        See :class:`gamelib.Movable.Movable` for more on a Movable object.

        :param ``**kwargs``: an optional dictionnary with keys matching Movables class members and value being something contained in that member.
        :return: A list of Movable items

        Example::

            for m in myboard.get_movables():
                print(m.name)
            
            # Get all the Movable objects that has a type that contains "foe"
            foes = myboard.get_movables(type="foe")
        """
        if kwargs:
            retvals = []
            for item in self._movables:
                counter = 0
                for (arg_key,arg_value) in kwargs.items():
                    if arg_value in getattr(item,arg_key):
                        counter += 1
                if counter == len(kwargs):
                    retvals.append(item)
            return retvals
        else:
            return self._movables

    def get_immovables(self,**kwargs):
        """Return a list of all the Immovable objects in the Board.

        See :class:`gamelib.Immovable.Immovable` for more on an Immovable object.
        
        :param ``**kwargs``: an optional dictionnary with keys matching Immovables class members and value being something **contained** in that member.
        :return: A list of Immovable items

        Example::

            for m in myboard.get_immovables():
                print(m.name)
            
            # Get all the Immovable objects that type contains "wall" AND name contains fire
            walls = myboard.get_immovables(type="wall",name="fire")

        """
<<<<<<< HEAD
        return self._immovables
=======
        if kwargs:
            retvals = []
            for item in self._immovables:
                counter = 0
                for (arg_key,arg_value) in kwargs.items():
                    if arg_value in getattr(item,arg_key):
                        counter += 1
                if counter == len(kwargs):
                    retvals.append(item)
            return retvals
        else:
            return self._immovables
>>>>>>> 4365124f





<|MERGE_RESOLUTION|>--- conflicted
+++ resolved
@@ -390,9 +390,6 @@
             walls = myboard.get_immovables(type="wall",name="fire")
 
         """
-<<<<<<< HEAD
-        return self._immovables
-=======
         if kwargs:
             retvals = []
             for item in self._immovables:
@@ -405,9 +402,8 @@
             return retvals
         else:
             return self._immovables
->>>>>>> 4365124f
-
-
-
-
-
+
+
+
+
+
