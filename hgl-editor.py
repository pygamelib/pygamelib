#!/usr/bin/env python3

import os
import uuid
import json
from copy import deepcopy
import gamelib.Utils as Utils
import gamelib.Constants as Constants
import gamelib.Structures as Structures
import gamelib.Sprites as Sprites
import gamelib.Actuators.SimpleActuators as SimpleActuators
from gamelib.Game import Game
from gamelib.Characters import Player,NPC
from gamelib.Board import Board
from gamelib.BoardItem import BoardItemVoid

# Global variables
is_modified = False
edit_mode = True
menu_mode = 'full'
dbg_messages = []
info_messages = []
warn_messages = []

# Functions definition
def place_and_go(object,x,y,direction):
    global is_modified
    global game
    initial_position = game.player.pos
    game.move_player(direction,1)
    if initial_position != game.player.pos:
        game.current_board().place_item( deepcopy(object),x,y)
        is_modified = True

def clear_and_go(direction):
    global is_modified
    global game
    new_x = game.player.pos[0]
    new_y = game.player.pos[1]
    if direction == Constants.DOWN:
        new_x += 1
    elif direction == Constants.UP:
        new_x -= 1
    elif direction == Constants.LEFT:
        new_y -= 1
    elif direction == Constants.RIGHT:
        new_y += 1

    if new_x < 0 or new_y < 0 or new_x > (game.current_board().size[1]-1) or new_y > (game.current_board().size[0]-1):
        Utils.warn(f"Cannot remove anything at [{new_x},{new_y}] as it is out of bound.")
    else:
        game.current_board().clear_cell(new_x,new_y)
        game.move_player(direction,1)
        is_modified = True

def switch_edit_mode():
    global edit_mode
    edit_mode = not edit_mode
    if edit_mode:
        game.update_menu_entry('main',Utils.white_bright('j/i/k/l'),Utils.green_bright('Place')+' the current object and then move cursor Left/Up/Down/Right')
        game.update_menu_entry('main',Utils.white_bright('0 to 9'),Utils.green_bright('Select')+' an item in history to be the current item')
    else:
        game.update_menu_entry('main',Utils.white_bright('j/i/k/l'),'Move cursor Left/Up/Down/Right and '+Utils.red_bright('Delete')+' anything that was at destination.')
        game.update_menu_entry('main',Utils.white_bright('0 to 9'),Utils.red_bright('Remove')+' an item from history')


def color_picker():
    global game
    game.clear_screen()
    print('Pick a form and color from the list:')
    game.display_menu('graphics_utils',Constants.ORIENTATION_HORIZONTAL,8)
    return str(input_digit('\n(Enter a number)> '))

def sprite_picker():
    global game
    game.clear_screen()
    print('Pick a sprite from the list:')
    game.display_menu('graphics_sprites',Constants.ORIENTATION_HORIZONTAL,8)
    return str(input_digit('\n(Enter a number)> '))

def model_picker():
    global game
    while True:
        game.clear_screen()
        print("What kind of model do you want (you can edit that later)?\n1 - Colored squares and rectangles\n2 - Sprites\n3 - Set your own string of character(s)")
        choice = str( Utils.get_key() )
        if choice == '1':
            picked = game.get_menu_entry('graphics_utils',color_picker())
            if picked != None:
                return picked['data']
        if choice == '2':
            picked = game.get_menu_entry('graphics_sprites',sprite_picker())
            if picked != None:
                return picked['data']
        if choice == '3':
            return str( input('Enter your string now: ') )

def to_history(object):
    global object_history
    if len(object_history) <= 10 and object not in object_history and not isinstance(object,BoardItemVoid):
        object_history.append(object)
    elif len(object_history) > 10 and object not in object_history and not isinstance(object,BoardItemVoid):
        del(object_history[0])
        object_history.append(object)

def input_digit(str):
    while True:
        result = input(str)
        if result.isdigit() or result == '':
            return result

def create_wizard():
    global game
    key = ''
    while True:
        game.clear_screen()
        print(Utils.green_bright("\t\tObject creation wizard"))
        print('What do you want to create: a NPC or a structure?')
        print('1 - NPC (Non Playable Character)')
        print('2 - Structure (Wall, Door, Treasure, Portal, Trees, etc.)')
        key = Utils.get_key()
        if key == '1' or key == '2':
            break
    if key == '1':
        game.clear_screen()
        print(Utils.green_bright("\t\tObject creation wizard: ")+Utils.cyan_bright("NPC") )
        new_object = NPC()
        print("First give a name to your NPC. Default value: "+new_object.name)
        r = str( input('(Enter name)> ') )
        if len(r) > 0:
            new_object.name = r
        print("Then give it a type. A type is important as it allows grouping.\nType is a string. Default value: "+new_object.type)
        r = str( input('(Enter type)> ') )
        if len(r) > 0:
            new_object.type = r
        print("Now we need a model. Default value: "+new_object.model)
        input('Hit "Enter" when you are ready to choose a model.')
        new_object.model = model_picker()
        game.clear_screen()
        print(Utils.green_bright("\t\tObject creation wizard: ")+Utils.cyan_bright("NPC")+f' - {new_object.model}' )
        print('We now needs to go through some basic statistics. You can decide to go with default by simply hitting the "Enter" key.')
        r = input_digit(f'Number of cell crossed in one turn. Default: {new_object.step}(type: int) > ')
        if len(r)> 0:
            new_object.step = int(r)
        else:
            # If it's 0 it means it's going to be a static NPC so to prevent python to pass some random pre-initialized default, we explicitly set the Actuator to a static one
            new_object.actuator = SimpleActuators.RandomActuator(moveset=[])
        r = input_digit(f'Max HP (Health Points). Default: {new_object.max_hp}(type: int) > ')
        if len(r)> 0:
            new_object.max_hp = int(r)
        new_object.hp = new_object.max_hp
        r = input_digit(f'Max MP (Mana Points). Default: {new_object.max_mp}(type: int) > ')
        if len(r)> 0:
            new_object.max_mp = int(r)
        new_object.mp = new_object.max_mp
        r = input_digit(f'Remaining lives (it is advised to set that to 1 for a standard NPC). Default: {new_object.remaining_lives}(type: int) > ')
        if len(r)> 0:
            new_object.remaining_lives = int(r)
        r = input_digit(f'AP (Attack Power). Default: {new_object.attack_power}(type: int) > ')
        if len(r)> 0:
            new_object.attack_power = int(r)
        r = input_digit(f'DP (Defense Power). Default: {new_object.defense_power}(type: int) > ')
        if len(r)> 0:
            new_object.defense_power = int(r)
        r = input_digit(f'Strength. Default: {new_object.strength}(type: int) > ')
        if len(r)> 0:
            new_object.strength = int(r)
        r = input_digit(f'Intelligence. Default: {new_object.intelligence}(type: int) > ')
        if len(r)> 0:
            new_object.intelligence = int(r)
        r = input_digit(f'Agility. Default: {new_object.agility}(type: int) > ')
        if len(r)> 0:
            new_object.agility = int(r)
        game.clear_screen()
        print("We now need to give some life to that NPC. What kind of movement should it have:")
        print("1 - Randomly chosen from a preset of directions")
        print("2 - Following a predetermined path")
        r = Utils.get_key()
        if r == '1':
            new_object.actuator = SimpleActuators.RandomActuator(moveset=[])
            print('Random it is! Now choose from which preset of movements should we give it:')
            print('1 - UP,DOWN,LEFT, RIGHT')
            print('2 - UP,DOWN')
            print('3 - LEFT, RIGHT')
            print('4 - UP,DOWN,LEFT, RIGHT + all DIAGONALES')
            print('5 - DIAGONALES (DIAG UP LEFT, DIAG UP RIGHT, etc.) but NO straight UP, DOWN, LEFT and RIGHT')
            print('6 - No movement')
            r = Utils.get_key()
            if r == '1':
                new_object.actuator.moveset = [Constants.UP,Constants.DOWN,Constants.LEFT,Constants.RIGHT]
            elif r == '2':
                new_object.actuator.moveset = [Constants.UP,Constants.DOWN]
            elif r == '3':
                new_object.actuator.moveset = [Constants.RIGHT,Constants.LEFT]
            elif r == '4':
                new_object.actuator.moveset = [Constants.UP,Constants.DOWN,Constants.LEFT,Constants.RIGHT,Constants.DLDOWN,Constants.DLUP,Constants.DRDOWN,Constants.DRUP]
            elif r == '5':
                new_object.actuator.moveset = [Constants.DLDOWN,Constants.DLUP,Constants.DRDOWN,Constants.DRUP]
            elif r == '6':
                new_object.actuator.moveset = []
            else: 
                Utils.warn(f'"{r}" is not a valid choice. Movement set is now empty.')
                new_object.actuator.moveset = []
        elif r == '2':
            new_object.actuator = SimpleActuators.PathActuator(path=[])
            print("Great, so what path this NPC should take:")
            print('1 - UP/DOWN patrol')
            print('2 - DOWN/UP patrol')
            print('3 - LEFT/RIGHT patrol')
            print('4 - RIGHT/LEFT patrol')
            print('5 - Circle patrol: LEFT, DOWN, RIGHT, UP')
            print('6 - Circle patrol: LEFT, UP, RIGHT, DOWN')
            print('7 - Circle patrol: RIGHT, DOWN, LEFT, UP')
            print('8 - Circle patrol: RIGHT, UP, LEFT, DOWN')
            print('9 - Write your own path')
            r = Utils.get_key()
            if r == '1':
                print("How many steps should the NPC go in one direction before turning back ?")
                r = int(input_digit("(please enter an integer)> "))
                new_object.actuator.path += [Constants.UP for i in range(0, r,1) ]
                new_object.actuator.path += [Constants.DOWN for i in range(0, r,1) ]
            elif r == '2':
                print("How many steps should the NPC go in one direction before turning back ?")
                r = int(input_digit("(please enter an integer)> "))
                new_object.actuator.path += [Constants.DOWN for i in range(0, r,1) ]
                new_object.actuator.path += [Constants.UP for i in range(0, r,1) ]
            elif r == '3':
                print("How many steps should the NPC go in one direction before turning back ?")
                r = int(input_digit("(please enter an integer)> "))
                new_object.actuator.path += [Constants.LEFT for i in range(0, r,1) ]
                new_object.actuator.path += [Constants.RIGHT for i in range(0, r,1) ]
            elif r == '3':
                print("How many steps should the NPC go in one direction before turning back ?")
                r = int(input_digit("(please enter an integer)> "))
                new_object.actuator.path += [Constants.RIGHT for i in range(0, r,1) ]
                new_object.actuator.path += [Constants.LEFT for i in range(0, r,1) ]
            elif r == '4':
                print("How many steps should the NPC go in one direction before turning back ?")
                r = int(input_digit("(please enter an integer)> "))
                new_object.actuator.path += [Constants.DOWN for i in range(0, r,1) ]
                new_object.actuator.path += [Constants.UP for i in range(0, r,1) ]
            elif r == '5':
                print("How many steps should the NPC go in EACH direction before changing ?")
                r = int(input_digit("(please enter an integer)> "))
                new_object.actuator.path += [Constants.LEFT for i in range(0, r,1) ]
                new_object.actuator.path += [Constants.DOWN for i in range(0, r,1) ]
                new_object.actuator.path += [Constants.RIGHT for i in range(0, r,1) ]
                new_object.actuator.path += [Constants.UP for i in range(0, r,1) ]
            elif r == '6':
                print("How many steps should the NPC go in EACH direction before changing ?")
                r = int(input_digit("(please enter an integer)> "))
                new_object.actuator.path += [Constants.LEFT for i in range(0, r,1) ]
                new_object.actuator.path += [Constants.UP for i in range(0, r,1) ]
                new_object.actuator.path += [Constants.RIGHT for i in range(0, r,1) ]
                new_object.actuator.path += [Constants.DOWN for i in range(0, r,1) ]
            elif r == '7':
                print("How many steps should the NPC go in EACH direction before changing ?")
                r = int(input_digit("(please enter an integer)> "))
                new_object.actuator.path += [Constants.RIGHT for i in range(0, r,1) ]
                new_object.actuator.path += [Constants.DOWN for i in range(0, r,1) ]
                new_object.actuator.path += [Constants.LEFT for i in range(0, r,1) ]
                new_object.actuator.path += [Constants.UP for i in range(0, r,1) ]
            elif r == '8':
                print("How many steps should the NPC go in EACH direction before changing ?")
                r = int(input_digit("(please enter an integer)> "))
                new_object.actuator.path += [Constants.RIGHT for i in range(0, r,1) ]
                new_object.actuator.path += [Constants.UP for i in range(0, r,1) ]
                new_object.actuator.path += [Constants.LEFT for i in range(0, r,1) ]
                new_object.actuator.path += [Constants.DOWN for i in range(0, r,1) ]
            elif r == '9':
                print("Write your own path using only words from this list: UP, DOWN, LEFT, RIGHT, DLDOWN, DLUP, DRDOWN, DRUP.")
                print('Each direction has to be separated by a coma.')
                r = str(input('Write your path: ')).upper()
                new_object.actuator.path = r.split(',')
            else: 
                Utils.warn(f'"{r}" is not a valid choice. Path is now empty.')
                new_object.actuator.path = []

        return new_object
    elif key == '2':
        while True:
            game.clear_screen()
            print(Utils.green_bright("\t\tObject creation wizard: ")+Utils.magenta_bright("Structure") )
            print("What kind of structure do you want to create:")
            print('1 - A wall like structure (an object that cannot be picked-up and is not overlappable). Ex: walls, trees, non moving elephant (try to go through an elephant or to pick it up in your backpack...)')
            print('2 - A door (player and/or NPC can go through)')
            print('3 - A treasure (can be picked up, take space in the inventory, give points to the player)')
            print('4 - A generic object (you can set the properties to make it pickable or overlappable)')
            print('5 - A generic actionable object (to make portals, heart to replenish life, etc.)')
            key = Utils.get_key()
            new_object = None
            if key == '1':
                new_object = Structures.Wall()
                new_object.name = str(uuid.uuid1())
                new_object.model = model_picker()
                break
            elif key == '2':
                new_object = Structures.Door()
                new_object.name = str(uuid.uuid1())
                new_object.model = model_picker()
                break
            elif key == '3':
                new_object = Structures.Treasure()
                print("First give a name to your Treasure. Default value: "+new_object.name)
                r = str( input('(Enter name)> ') )
                if len(r) > 0:
                    new_object.name = r
                print("Then give it a type. A type is important as it allows grouping (in this case probably in the inventory).\nType is a string. Default value: "+new_object.type)
                r = str( input('(Enter type)> ') )
                if len(r) > 0:
                    new_object.type = r
                print("Now we need a model. Default value: "+new_object.model)
                input('Hit "Enter" when you are ready to choose a model.')
                new_object.model = model_picker()
                break
            elif key == '4' or key == '5':
                if key == '4':
                    new_object = Structures.GenericStructure()
                else:
                    new_object = Structures.GenericActionableStructure()
                new_object.set_overlappable(False)
                new_object.set_pickable(False)
                print("First give a name to your structure. Default value: "+new_object.name)
                r = str( input('(Enter name)> ') )
                if len(r) > 0:
                    new_object.name = r
                print("Then give it a type. \nType is a string. Default value: "+new_object.type)
                r = str( input('(Enter type)> ') )
                if len(r) > 0:
                    new_object.type = r
                print("Now we need a model. Default value: "+new_object.model)
                input('Hit "Enter" when you are ready to choose a model.')
                new_object.model = model_picker()
                print('Is this object pickable? (can it be picked up by the player)?')
                print('0 - No')
                print('1 - Yes')
                r = Utils.get_key()
                if r == '1':
                    new_object.set_pickable(True)
                print('Is this object overlappable? (can it be walked over by player?')
                print('0 - No')
                print('1 - Yes')
                r = Utils.get_key()
                if r == '1':
                    new_object.set_overlappable(True)
                break

        return new_object

    #Placeholder
    return BoardItemVoid()


def save_current_board():
    global game
    global object_history
    global is_modified
    if not os.path.exists('hac-maps') or not os.path.isdir('hac-maps'):
        os.makedirs('hac-maps')
    game.object_library = object_history
    game.save_board(1,current_file)
    is_modified=False

def create_board_wizard():
    global game
    global is_modified
    game.clear_screen()
    print( Utils.blue_bright("\t\tNew board") )
    print("First we need some information on your new board:")
    name = str( input('Name: ') )
    width = int( input_digit('Width (in number of cells): ') )
    height = int( input_digit('Height (in number of cells): ') )
    game.add_board(1, Board(name=name,size=[width,height], ui_borders=Utils.WHITE_SQUARE,ui_board_void_cell=Utils.BLACK_SQUARE) )
    is_modified=True

# Main program
game = Game()
current_file = ''
game.player = Player(model='[]')
key = 'None'
current_object = BoardItemVoid(model='None')
object_history = []
current_menu = 'main'
while True:
    game.clear_screen()
    print( Utils.cyan_bright("HAC-GAME-LIB - EDITOR v"+Constants.HAC_GAME_LIB_VERSION) )

    print('Looking for existing maps in selected directories...',end='')
    with open('directories.json') as paths:
        directories = json.load(paths)
        hmaps = []
        try:
            for directory in directories:
                files = [f'{directory}{f}' for f in os.listdir(directory)]
                hmaps += files
            print(Utils.green('OK'))
        except FileNotFoundError as e:
            print(Utils.red('KO'))

    if len(hmaps) > 0:
        map_num = 0
        game.add_menu_entry('boards_list',None,"Choose a map to edit")
        for m in hmaps:
<<<<<<< HEAD
            print(f"{map_num} - edit {m}")
            game.add_menu_entry('boards_list',str(map_num),f"edit {m}",f"{m}")
=======
            print(f'{map_num} - edit hac-maps/{m}')
            game.add_menu_entry('boards_list',str(map_num),f'edit hac-maps/{m}',f'hac-maps/{m}')
>>>>>>> cfaff950
            map_num += 1
    else:
        print('No pre-existing map found.')
    print('n - create a new map')
    print('q - Quit the editor')
    choice = input()
    if choice == 'q':
        print('Good Bye!')
        exit()
    elif choice == 'n':
        create_board_wizard()
        break
    elif choice.isdigit() and int(choice) < len(hmaps):
        current_file = hmaps[int(choice)]
        game.load_board(hmaps[int(choice)],1)
        break

game.change_level(1)

if len(game.object_library)>0:
    object_history += game.object_library

# Build the menus
i = 0
for sp in dir(Utils):
    if sp.endswith('_SQUARE') or sp.endswith('_RECT'):
        game.add_menu_entry('graphics_utils',str(i), '"'+getattr(Utils,sp)+'"', getattr(Utils,sp))
        i += 1

i = 0
for sp in dir(Sprites):
    if not sp.startswith('__'):
        game.add_menu_entry('graphics_sprites',str(i), getattr(Sprites,sp), getattr(Sprites,sp) )
        i += 1

game.add_menu_entry('main',None,'\n=== Menu ('+menu_mode+') ===')
game.add_menu_entry('main',Utils.white_bright('Space'),'Switch between edit/delete mode')
game.add_menu_entry('main',Utils.white_bright('0 to 9'),Utils.green_bright('Select')+' an item in history to be the current item')
game.add_menu_entry('main',Utils.white_bright('a/w/s/d'),'Move cursor Left/Up/Down/Right')
game.add_menu_entry('main',Utils.white_bright('j/i/k/l'),Utils.green_bright('Place')+' the current item and then move cursor Left/Up/Down/Right')
game.add_menu_entry('main',Utils.white_bright('c'),'Create a new board item (becomes the current item, previous one is placed in history)')
game.add_menu_entry('main',Utils.white_bright('p'),'Modify board parameters')
game.add_menu_entry('main',Utils.white_bright('P'),'Set player starting position')
game.add_menu_entry('main',Utils.white_bright('S'),f'Save the current Board to {current_file}')
game.add_menu_entry('main',Utils.white_bright('+'),'Save this Board and create a new one')
game.add_menu_entry('main',Utils.white_bright('L'),'Save this Board and load a new one')
game.add_menu_entry('main',Utils.white_bright('m'),'Switch menu display mode between full or hidden')
game.add_menu_entry('main',Utils.white_bright('Q'),'Quit the editor')

game.add_menu_entry('board',None,'=== Board ===')
game.add_menu_entry('board','1','Change '+Utils.white_bright('width')+' (only sizing up)')
game.add_menu_entry('board','2','Change '+Utils.white_bright('height')+' (only sizing up)')
game.add_menu_entry('board','3','Change '+Utils.white_bright('name'))
game.add_menu_entry('board','4','Change '+Utils.white_bright('top')+' border')
game.add_menu_entry('board','5','Change '+Utils.white_bright('bottom')+' border')
game.add_menu_entry('board','6','Change '+Utils.white_bright('left')+' border')
game.add_menu_entry('board','7','Change '+Utils.white_bright('right')+' border')
game.add_menu_entry('board','8','Change '+Utils.white_bright('void cell'))
game.add_menu_entry('board','0','Go back to the main menu')

while True:
    # Empty the messages
    dbg_messages = []
    info_messages = []
    warn_messages = []

    if key == 'Q':
        if is_modified:
            print("Board has been modified, do you want to save it to avoid loosing your changes? (y/n)")
            answer = str(input('> '))
            if answer.startswith('y'):
                if not os.path.exists('hac-maps') or not os.path.isdir('hac-maps'):
                    os.makedirs('hac-maps')
                game.object_library = object_history
                game.save_board(1,current_file)
        break
    elif key == 'S':
        save_current_board()
        info_messages.append("Board saved")
    elif key == 'm':
        if menu_mode == 'full':
            menu_mode = 'hidden'
        else:
            menu_mode = 'full'
        game.update_menu_entry('main',None,'\n=== Menu ('+menu_mode+') ===')
    elif current_menu == 'main':
        if key == 'w':
            game.move_player(Constants.UP,1)
        elif key == 's':
            game.move_player(Constants.DOWN,1)
        elif key == 'a':
            game.move_player(Constants.LEFT,1)
        elif key == 'd':
            game.move_player(Constants.RIGHT,1)
        elif key == "k" and edit_mode:
            place_and_go( current_object, game.player.pos[0], game.player.pos[1], Constants.DOWN )
        elif key == "i" and edit_mode:
            place_and_go( current_object, game.player.pos[0], game.player.pos[1], Constants.UP )
        elif key == "j" and edit_mode:
            place_and_go( current_object, game.player.pos[0], game.player.pos[1], Constants.LEFT )
        elif key == "l" and edit_mode:
            place_and_go( current_object, game.player.pos[0], game.player.pos[1], Constants.RIGHT )
        elif key == "k" and not edit_mode:
            clear_and_go(Constants.DOWN)
        elif key == "i" and not edit_mode:
            clear_and_go(Constants.UP)
        elif key == "j" and not edit_mode:
            clear_and_go(Constants.LEFT)
        elif key == "l" and not edit_mode:
            clear_and_go(Constants.RIGHT)
        elif key == ' ':
            switch_edit_mode()
        elif key in '1234567890' and current_menu == 'main':
            if edit_mode:
                if len(object_history) > int(key):
                    o = object_history[int(key)]
                    to_history(current_object)
                    current_object = o
            else:
                if len(object_history) > int(key):
                    del(object_history[int(key)])
                    is_modified=True
        elif key == 'P':
            game.current_board().player_starting_position = game.player.pos
            is_modified = True
            info_messages.append(f'New player starting position set at {game.player.pos}')
        elif key == 'p':
            current_menu = 'board'
        elif key == 'c':
            to_history(current_object)
            current_object = create_wizard()
            to_history(current_object)
        elif key == '+':
            save_current_board()
            create_board_wizard()
        elif key == 'L':
            save_current_board()
            current_menu = "boards_list"
    elif current_menu == 'board':
        if key == "0":
            current_menu = 'main'
        elif key == "1":
            game.clear_screen()
            nw = int(input_digit("Enter the new width: "))
            if nw >= game.current_board().size[0]:
                old_value = game.current_board().size[0]
                game.current_board().size[0] = nw
                for x in range(0,game.current_board().size[1],1):
                    for y in range(old_value,game.current_board().size[0],1):
                        game.current_board()._matrix[x].append( BoardItemVoid( model=game.current_board().ui_board_void_cell ) )
                        is_modified = True


        elif key == "2":
            game.clear_screen()
            nw = int(input_digit("Enter the new height: "))
            if nw >= game.current_board().size[1]:
                old_value = game.current_board().size[1]
                game.current_board().size[1]=nw
                for x in range(old_value,nw,1):
                    new_array = []
                    for y in range(0, game.current_board().size[0], 1 ):
                        new_array.append( BoardItemVoid( model=game.current_board().ui_board_void_cell ) )
                    game.current_board()._matrix.append(new_array)
                    is_modified = True

        elif key == "3":
            game.clear_screen()
            n = str(input('Enter the new name: '))
            game.current_board().name = n
            is_modified = True
        elif key == '4':
            game.current_board().ui_border_top = model_picker()
            is_modified = True
        elif key == '5':
            game.current_board().ui_border_bottom = model_picker()
            is_modified = True
        elif key == '6':
            game.current_board().ui_border_left = model_picker()
            is_modified = True
        elif key == '7':
            game.current_board().ui_border_right = model_picker()
            is_modified = True
        elif key == '8':
            game.current_board().ui_board_void_cell = model_picker()
            is_modified = True
    elif current_menu == 'boards_list':
        if key in '1234567890':
            e = game.get_menu_entry('boards_list',key)
            if e != None:
                game.load_board(e['data'],1)
                current_menu = 'main'
        elif key == 'B':
            current_menu = 'main'

        
     # Print the screen and interface   
    game.clear_screen()
    if current_menu == 'main' or current_menu == 'board':
        print(Utils.white_bright('Current mode: '),end='')
        if edit_mode:
            print(Utils.green_bright("EDIT"),end='')
        else:
            print(Utils.red_bright('DELETE'),end='')
        print(f' | Board: {game.current_board().name} - {game.current_board().size} | Cursor @ {game.player.pos}')
    game.display_board()
    if len(object_history) > 10:
        del(object_history[0])
    if current_menu == 'main':
        print('Item history:')
        cnt = 0
        for o in object_history:
            print(f"{cnt}: {o.model}", end='  ')
            cnt += 1
        print('')
        print(f'Current item: {current_object.model}')
    if current_menu == 'boards_list':
        game.add_menu_entry('boards_list','B',"Go Back to main menu")
    if not (current_menu == 'main' and menu_mode == 'hidden'):
        game.display_menu(current_menu,Constants.ORIENTATION_VERTICAL,15)
    for m in dbg_messages:
        Utils.debug(m)
    for m in info_messages:
        Utils.info(m)
    for m in warn_messages:
        Utils.warn(m)
    key = input()
<|MERGE_RESOLUTION|>--- conflicted
+++ resolved
@@ -401,13 +401,8 @@
         map_num = 0
         game.add_menu_entry('boards_list',None,"Choose a map to edit")
         for m in hmaps:
-<<<<<<< HEAD
             print(f"{map_num} - edit {m}")
             game.add_menu_entry('boards_list',str(map_num),f"edit {m}",f"{m}")
-=======
-            print(f'{map_num} - edit hac-maps/{m}')
-            game.add_menu_entry('boards_list',str(map_num),f'edit hac-maps/{m}',f'hac-maps/{m}')
->>>>>>> cfaff950
             map_num += 1
     else:
         print('No pre-existing map found.')
