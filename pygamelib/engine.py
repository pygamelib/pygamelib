__docformat__ = "restructuredtext"
"""
The game module contains the core classes for a game:

 * The Game object itself.
 * The Board object.
 * The Inventory object.

The Game object is what could be called the game engine.
It holds a lot of methods that helps taking care of some complex mechanics behind the
curtain.

The Board class is the base class for all levels.

.. autosummary::
   :toctree: .

   pygamelib.engine.Board
   pygamelib.engine.Game
   pygamelib.engine.Inventory
   pygamelib.engine.Screen

"""
from pygamelib import board_items, base, constants, actuators
from pygamelib.assets import graphics
from pygamelib.gfx import core, particles
from pygamelib.functions import pgl_isinstance
from blessed import Terminal
import random
import json
import sys
import time
import copy
import ast
import numpy as np

# We need to ignore that one as it is used by user to compare keys (i.e Utils.key.UP)
from readchar import readkey, key  # noqa: F401


class Board(base.PglBaseObject):
    """A class that represent a game board.

    The board object is a 2D matrix of board items. This means that you can visualize it
    as a chessboard for example. All board items are positioned on this chessboard-like
    object and can be moved around.

    The Board object is the base object to build a level. Once created to your liking
    you can add items from the :ref:`boarditem-module` module. You can also derived
    :class:`~pygamelib.board_items.BoardItem` to create your own board items, specific
    to your game.

    If you want a detailed introduction to the Board object, go the the pygamelib wiki
    and read the "`Getting started: the Board
    <https://github.com/pygamelib/pygamelib/wiki/Getting-started-Board>`_" article.

    .. role:: boldblue
    .. role:: blue


    .. Note:: In version 1.3.0 a new screen rendering stack was introduced. With this
       came the need for some object to hold more information about their state. This is
       the case for Board. To use partial display with the :class:`Screen` buffer system
       the board itself needs to hold the information about were to draw and on what to
       focus on. The existing code will still work as the :class:`Game` object takes
       care of forwarding the information to the Board. However, it is now possible to
       exploit the :class:`~pygamelib.board_items.Camera` object to create cut scenes
       and more interesting movements.

    .. Important:: Partial display related parameters are information used by the
       :func:`~pygamelib.engine.Board.display_around()` method and the :class:`Screen`
       object to either display directly the board (display_around) or render the Board
       in the frame buffer. **You have to make sure that the focus element's position
       is updated**. If you use the player, you have nothing to do but the Camera object
       needs to be manually updated for example.

    .. Warning:: in 1.3.0 the notion of layers was added to the Board object. Layers are
       used to better manage items overlapping. For the moment, layers are automatically
       managed to expand and shrink on demand (or on a need basis). You can use the
       layer system to add some depth to your game but you should be warned that you may
       experience some issues. If it is the case please report them on the
       `Github issues page <https://github.com/pygamelib/pygamelib/issues>`_.
       For existing code, the entire Board object behaves exactly like in version 1.2.x.

    """

    def __init__(
        self,
        name: str = "Board",
        size: list = None,
        ui_borders: str = None,
        ui_border_bottom: str = "-",
        ui_border_top: str = "-",
        ui_border_left: str = "|",
        ui_border_right: str = "|",
        ui_board_void_cell=" ",
        ui_board_void_cell_sprixel: core.Sprixel = None,
        player_starting_position: list = None,
        DISPLAY_SIZE_WARNINGS=False,
        parent=None,
        partial_display_viewport=None,
        partial_display_focus=None,
        enable_partial_display=False,
    ):
        """
        :param name: the name of the Board
        :type name: str
        :param size: array [width,height] with width and height being int.
           The size of the board. If layers is not specified it is set to 5.
        :type size: list
        :param player_starting_position: array [row,column] with row and
           column being int. The coordinates at which Game will place the player
           on change_level().
        :type player_starting_position: list
        :param ui_borders: To set all the borders to the same value
        :type ui_borders: str
        :param ui_border_left: A string that represents the left border.
        :type ui_border_left: str
        :param ui_border_right: A string that represents the right border.
        :type ui_border_right: str
        :param ui_border_top: A string that represents the top border.
        :type ui_border_top: str
        :param ui_border_bottom: A string that represents the bottom border.
        :type ui_border_bottom: str
        :param ui_board_void_cell: A string that represents an empty cell. This
           option is going to be the model of the BoardItemVoid
           (see :class:`pygamelib.board_items.BoardItemVoid`)
        :type ui_board_void_cell: str
        :param parent: The parent object (usually the Game object).
        :type parent: :class:`~pygamelib.engine.Game`
        :param DISPLAY_SIZE_WARNINGS: A boolean to show or hide the warning about boards
           bigger than 80 rows and/or columns.
        :type DISPLAY_SIZE_WARNINGS: bool
        :param enable_partial_display: A boolean to tell the Board to enable or not
           partial display of boards. Default: False.
        :type enable_partial_display: bool
        :param partial_display_viewport: A 2 int elements array that gives the
           **radius** of the partial display in number of row and column. Please see
           :func:`~pygamelib.engine.Board.display_around()`.
        :type partial_display_viewport: list
        :param partial_display_focus: An item to focus (i.e center) the view on. When
           partial display is enabled the rendered view will be centered on this focus
           point/item. It can be an item or a vector.
        :type partial_display_focus: :class:`~pygamelib.board_items.BoardItem` or
           :class:`~pygamelib.base.Vector2D`

        """
        super().__init__()
        self.name = name
        if size is None:
            size = [10, 10]
        self.size = size
        if player_starting_position is None:
            player_starting_position = [0, 0, 0]
        self.player_starting_position = player_starting_position
        self.ui_border_left = ui_border_left
        self.ui_border_right = ui_border_right
        self.ui_border_top = ui_border_top
        self.ui_border_bottom = ui_border_bottom
        self.ui_board_void_cell = ui_board_void_cell
        self.ui_board_void_cell_sprixel = ui_board_void_cell_sprixel
        self.DISPLAY_SIZE_WARNINGS = DISPLAY_SIZE_WARNINGS
        self.parent = parent
        self.partial_display_viewport = partial_display_viewport
        self.partial_display_focus = partial_display_focus
        self.enable_partial_display = enable_partial_display
        self._matrix = None
        # self._matrix = np.array([])

        # if ui_borders is set then set all borders to that value
        if ui_borders is not None:
            for border in [
                "ui_border_bottom",
                "ui_border_top",
                "ui_border_left",
                "ui_border_right",
            ]:
                setattr(self, border, ui_borders)
        # Now checking for board's data sanity
        try:
            self.check_sanity()
        except base.PglException as error:
            raise error

        # Init the list of movable and immovable objects
        self._movables = set()
        self._immovables = set()
        # Init the list of particle emitters.
        self._particle_emitters = set()
        # If sanity check passed then, initialize the board
        self.init_board()

    def __str__(self):
        return (
            "----------------\n"
            f"Board name: {self.name}\n"
            f"Board size: {self.size}\n"
            f"Borders: '{self.ui_border_left}','{self.ui_border_right}','"
            f"{self.ui_border_top}','{self.ui_border_bottom}',\n"
            f"Board void cell: '{self.ui_board_void_cell}'\n"
            f"Board void sprixel: {self.ui_board_void_cell_sprixel}\n"
            f"Player starting position: {self.player_starting_position}\n"
            f"Partial display enabled: {self.enable_partial_display}\n"
            f"Partial display viewport: {self.partial_display_viewport}\n"
            f"Partial display focus: {self.partial_display_focus}\n"
            "----------------"
        )

    def init_board(self):
        """
        Initialize the board with BoardItemVoid that uses ui_board_void_cell_sprixel or
        ui_board_void_cell (in that order of preference) as model.

        **This method is automatically called by the Board's constructor**.

        Example::

            myboard.init_board()
        """
        if self.ui_board_void_cell_sprixel is not None and isinstance(
            self.ui_board_void_cell_sprixel, core.Sprixel
        ):
            # The deepcopy is a lot slower but it protects against a ton of unwanted
            # side effects
            self._matrix = np.array(
                [
                    [None for i in range(0, self.size[0], 1)]
                    for j in range(0, self.size[1], 1)
                ]
            )
            for r in range(self.size[1]):
                for c in range(self.size[0]):
                    self._matrix[r][c] = [
                        board_items.BoardItemVoid(
                            pos=[r, c, 0],
                            sprixel=copy.deepcopy(self.ui_board_void_cell_sprixel),
                            parent=self,
                        )
                    ]
        else:
            self._matrix = np.array(
                [
                    [None for i in range(0, self.size[0], 1)]
                    for j in range(0, self.size[1], 1)
                ]
            )
            for r in range(self.size[1]):
                for c in range(self.size[0]):
                    self._matrix[r][c] = [
                        board_items.BoardItemVoid(
                            pos=[r, c, 0], model=self.ui_board_void_cell, parent=self
                        )
                    ]

    def generate_void_cell(self):
        """This method return a void cell.

        If ui_board_void_cell_sprixel is defined it uses it, otherwise use
        ui_board_void_cell to generate the void item.

        :return: A void board item
        :rtype: :class:`~pygamelib.board_items.BoardItemVoid`

        Example::

            board.generate_void_cell()
        """
        if self.ui_board_void_cell_sprixel is not None and isinstance(
            self.ui_board_void_cell_sprixel, core.Sprixel
        ):
            return board_items.BoardItemVoid(
                sprixel=copy.deepcopy(self.ui_board_void_cell_sprixel),
                model=self.ui_board_void_cell_sprixel.model,
                parent=self,
            )
        else:
            return board_items.BoardItemVoid(model=self.ui_board_void_cell, parent=self)

    def init_cell(self, row, column, layer=0) -> None:
        """
        Initialize a specific cell of the board with BoardItemVoid that
        uses ui_board_void_cell as model.

        :param row: the row coordinate.
        :type row: int
        :param column: the column coordinate.
        :type column: int

        Example::

            myboard.init_cell(2,3,0)
        """
        # TODO: If the layer does not already exists this generate an index error. What
        # do we need to do? Should this method be responsible to init the missing
        # layers? -> My position for the moment is to leave that method at simple as
        # possible. It should be the responsibility of place_item to init the missing
        # layers.
        self._matrix[row][column][layer] = self.generate_void_cell()
        self._matrix[row][column][layer].store_position(row, column, layer)

    def check_sanity(self) -> None:
        """Check the board sanity.

        This is essentially an internal method called by the constructor.
        """
        sanity_check = 0
        if type(self.size) is list:
            sanity_check += 1
        else:
            raise base.PglException(
                "SANITY_CHECK_KO",
                "The 'size' parameter must be a list.",
            )
        if len(self.size) == 2:
            sanity_check += 1
        else:
            raise base.PglException(
                "SANITY_CHECK_KO",
                f"The 'size' parameter must be a list of 2 elements. size: {self.size}",
            )
        if type(self.size[0]) is int:
            sanity_check += 1
        else:
            raise base.PglException(
                "SANITY_CHECK_KO",
                ("The first element of the 'size' list must be an integer."),
            )
        if type(self.size[1]) is int:
            sanity_check += 1
        else:
            raise base.PglException(
                "SANITY_CHECK_KO",
                ("The second element of the 'size' list must be an integer."),
            )
        if type(self.name) is str:
            sanity_check += 1
        else:
            raise base.PglException(
                "SANITY_CHECK_KO", "The 'name' parameter must be a string."
            )
        if type(self.ui_border_bottom) is str or isinstance(
            self.ui_border_bottom, core.Sprixel
        ):
            sanity_check += 1
        else:
            raise base.PglException(
                "SANITY_CHECK_KO",
                ("The 'ui_border_bottom' parameter must be a string."),
            )
        if type(self.ui_border_top) is str or isinstance(
            self.ui_border_top, core.Sprixel
        ):
            sanity_check += 1
        else:
            raise base.PglException(
                "SANITY_CHECK_KO", ("The 'ui_border_top' parameter must be a string.")
            )
        if type(self.ui_border_left) is str or isinstance(
            self.ui_border_left, core.Sprixel
        ):
            sanity_check += 1
        else:
            raise base.PglException(
                "SANITY_CHECK_KO", ("The 'ui_border_left' parameter must be a string.")
            )
        if type(self.ui_border_right) is str or isinstance(
            self.ui_border_right, core.Sprixel
        ):
            sanity_check += 1
        else:
            raise base.PglException(
                "SANITY_CHECK_KO", ("The 'ui_border_right' parameter must be a string.")
            )
        if type(self.ui_board_void_cell) is str:
            sanity_check += 1
        else:
            raise base.PglException(
                "SANITY_CHECK_KO",
                ("The 'ui_board_void_cell' parameter must be a string."),
            )
        # TODO: The void_cell check should be done once and for all (str and sprixel at
        #  the same time)
        if self.ui_board_void_cell_sprixel is not None and isinstance(
            self.ui_board_void_cell_sprixel, core.Sprixel
        ):
            sanity_check += 1
        elif self.ui_board_void_cell_sprixel is not None and not isinstance(
            self.ui_board_void_cell_sprixel, core.Sprixel
        ):
            raise base.PglException(
                "SANITY_CHECK_KO",
                ("The 'ui_board_void_cell_sprixel' parameter must be a Sprixel."),
            )
        else:
            sanity_check += 1
        if self.size[0] > 80:
            if self.DISPLAY_SIZE_WARNINGS:
                base.Text.warn(
                    (
                        f"The first dimension of your board is {self.size[0]}. "
                        "It is a good practice to keep it at a maximum of 80 for "
                        "compatibility with older terminals."
                    )
                )

        if self.size[1] > 80:
            if self.DISPLAY_SIZE_WARNINGS:
                base.Text.warn(
                    (
                        f"The second dimension of your board is {self.size[1]}. "
                        "It is a good practice to keep it at a maximum of 80 for "
                        "compatibility with older terminals."
                    )
                )

        # If all sanity check clears return True else raise a general error.
        # I have no idea how the general error could ever occur but...
        # better safe than sorry! However we have to skip test coverage for the else.
        if sanity_check == 11 or sanity_check == 12:
            return True
        else:  # pragma: no cover
            raise base.PglException(
                "SANITY_CHECK_KO",
                f"The board data are not valid. (Score: {sanity_check}/12)",
            )

    @property
    def width(self):
        """A convenience read only property to get the width of the Board.

        It is absolutely equivalent to access to board.size[0].

        :return: The width of the board.
        :rtype: int

        Example::

            if board.size[0] != board.width:
                print('Houston, we have a problem...')
        """
        return self.size[0]

    @property
    def height(self):
        """A convenience read only property to get the height of the Board.

        It is absolutely equivalent to access to board.size[1].

        :return: The height of the board.
        :rtype: int

        Example::

            if board.size[1] != board.height:
                print('Houston, we have a problem...')
        """
        return self.size[1]

    def layers(self, row, column) -> int:
        """A method to get the number of layers at the Board's given coordinates.

        :return: The number of layers of the board.
        :rtype: int

        Example::

            if board.layers(game.player.row, game.player.column) > 1:
                print('The player is stomping on something!')
        """
        return len(self._matrix[row][column])

    def display_around(self, item, row_radius, column_radius) -> None:
        """Display only a part of the board.

        This method behaves like display() but only display a part of the board around
        an item (usually the player).
        Example::

            # This will display only a total of 30 cells vertically and
            # 60 cells horizontally.
            board.display_around(player, 15, 30)

        :param item: an item to center the view on (it has to be a subclass
            of BoardItem)
        :type item: :class:`~pygamelib.board_items.BoardItem`
        :param row_radius: The radius of display in number of rows showed. Remember that
            it is a radius not a diameter...
        :type row_radius: int
        :param column_radius: The radius of display in number of columns showed.
            Remember that... Well, same thing.
        :type column_radius: int

        It uses the same display algorithm than the regular display() method.
        """
        # First let's take care of the type checking
        if not isinstance(item, board_items.BoardItem):
            raise base.PglInvalidTypeException(
                "Board.display_around: object needs to be a BoardItem."
            )
        if type(row_radius) is not int or type(column_radius) is not int:
            raise base.PglInvalidTypeException(
                "Board.display_around: both row_radius and"
                " column_radius needs to be int."
            )
        clear_eol = "\x1b[K"
        # This statement doesn't registered as tested but it is. In tests/test_board.py
        # in test_partial_display.
        if isinstance(self.parent, Game) and isinstance(
            self.parent.terminal, Terminal
        ):  # pragma: no cover
            clear_eol = self.parent.terminal.clear_eol
        # Now if the viewport is greater or equal to the board size, well we just need
        # a regular display()
        if self.size[1] <= 2 * row_radius and self.size[0] <= 2 * column_radius:
            return self.display()
        if self.size[0] <= 2 * column_radius:
            column_radius = round(self.size[0] / 2)
        if self.size[1] <= 2 * row_radius:
            row_radius = round(self.size[1] / 2)
        row_min_bound = 0
        row_max_bound = self.size[1]
        column_min_bound = 0
        column_max_bound = self.size[0]
        # Here we account for the dimension of the complex item to center the viewport
        # on it.
        pos_row = item.pos[0]
        pos_col = item.pos[1]
        if isinstance(item, board_items.BoardComplexItem):
            pos_row = item.pos[0] + int(item.height / 2)
            pos_col = item.pos[1] + int(item.width / 2)
        # Row
        if pos_row - row_radius >= 0:
            row_min_bound = pos_row - row_radius
        if pos_row + row_radius < row_max_bound:
            row_max_bound = pos_row + row_radius
        # Columns
        if pos_col - column_radius >= 0:
            column_min_bound = pos_col - column_radius
        if pos_col + column_radius < column_max_bound:
            column_max_bound = pos_col + column_radius
        # Now adjust boundaries so it looks fine at min and max
        if column_min_bound <= 0:
            column_min_bound = 0
            column_max_bound = 2 * column_radius
        if column_max_bound >= self.size[0]:
            column_max_bound = self.size[0] - 1
            if (self.size[0] - 2 * column_radius) >= 0:
                column_min_bound = self.size[0] - 2 * column_radius
        if row_min_bound <= 0:
            row_min_bound = 0
            row_max_bound = 2 * row_radius
        if row_max_bound >= self.size[1]:
            row_max_bound = self.size[1] - 1
            if (self.size[1] - 2 * row_radius) >= 0:
                row_min_bound = self.size[1] - 2 * row_radius
        if row_min_bound == 0:
            bt_size = column_radius * 2 + 1
            if bt_size >= self.size[0]:
                bt_size = self.size[0]
                # if pos_col - column_radius > 0:
                #     bt_size = self.size[0] - (pos_col - column_radius)
            print(f"{str(self.ui_border_top) * bt_size}{clear_eol}", end="")
            if column_min_bound <= 0 and column_max_bound >= self.size[0] - 1:
                print(f"{str(self.ui_border_top) * 2}{clear_eol}", end="")
            elif column_min_bound <= 0 or column_max_bound >= self.size[0]:
                print(f"{self.ui_border_top}{clear_eol}", end="")
            print("\r")
        render_cell = self.render_cell
        for br in range(row_min_bound, row_max_bound + 1):
            if column_min_bound == 0:
                print(self.ui_border_left, end="")
            bc = column_min_bound
            while bc <= column_max_bound:
                encoded_cell = render_cell(br, bc).__repr__()
                print(encoded_cell, end="")
                bc += 1
            if column_max_bound >= self.size[0] - 1:
                print(f"{self.ui_border_right}{clear_eol}", end="")
            print("\r")

        if row_max_bound >= self.size[1] - 1:
            bb_size = column_radius * 2 + 1
            if bb_size >= self.size[0]:
                bb_size = self.size[0]
                # if pos_col - column_radius > 0:
                #     bb_size = self.size[0] - (pos_col - column_radius)
            print(f"{str(self.ui_border_bottom) * bb_size}{clear_eol}", end="")
            if column_min_bound <= 0 and column_max_bound >= self.size[0] - 1:
                print(f"{str(self.ui_border_bottom) * 2}{clear_eol}", end="")
            elif column_min_bound <= 0 or column_max_bound >= self.size[0]:
                print(f"{self.ui_border_bottom}{clear_eol}", end="")
            print("\r")

    def display(self) -> None:
        """Display the entire board.

        This method display the Board (as in print()), taking care of
        displaying the borders, and everything inside.

        It uses the __str__ method of the item, which by default uses (in order)
        BoardItem.sprixel and (if no sprixel is defined) BoardItem.model. If you want to
        override this behavior you have to subclass BoardItem.
        """
        clear_eol = "\x1b[K"
        # This statement doesn't registered as tested but it is. In tests/test_board.py
        # in test_partial_display.
        if isinstance(self.parent, Game) and isinstance(
            self.parent.terminal, Terminal
        ):  # pragma: no cover
            clear_eol = self.parent.terminal.clear_eol
        print(
            "".join(
                [
                    str(self.ui_border_top) * len(self._matrix[0]),
                    str(self.ui_border_top) * 2,
                    clear_eol,
                    "\r",
                ]
            )
        )
        render_cell = self.render_cell
        for row in range(0, self.size[1]):
            print(self.ui_border_left, end="")
            for column in range(0, self.size[0]):
                print(render_cell(row, column), end="")
            print(str(self.ui_border_right) + clear_eol + "\r")
        print(
            "".join(
                [
                    str(self.ui_border_bottom) * len(self._matrix[0]),
                    str(self.ui_border_bottom) * 2,
                    clear_eol,
                    "\r",
                ]
            )
        )

    def render_to_buffer(
        self, buffer, row, column, buffer_height, buffer_width
    ) -> None:
        """Render the board into from the display buffer to the frame buffer.

        This method is automatically called by :func:`pygamelib.engine.Screen.render`.

        :param buffer: A frame buffer to render the item into.
        :type buffer: numpy.array
        :param row: The row to render in.
        :type row: int
        :param column: The column to render in.
        :type column: int
        :param height: The total height of the display buffer.
        :type height: int
        :param width: The total width of the display buffer.
        :type width: int

        """
        row_start = 0
        row_end = self.size[1]
        column_start = 0
        column_end = self.size[0]
        pos_row = 0
        pos_col = 0
        vp_height = 0
        vp_width = 0
        if self.enable_partial_display:
            # We still need to clamp the viewport if we want to avoid
            # crashes in case the programmer poorly calculated the viewport.
            vp_height = self.partial_display_viewport[0]
            vp_width = self.partial_display_viewport[1]

            if self.size[0] < (2 * vp_width):
                vp_width = int(self.size[0] / 2)
            if self.size[1] < (2 * vp_height):
                vp_height = int(self.size[1] / 2)

            pos_row = self.partial_display_focus.row
            pos_col = self.partial_display_focus.column
            if isinstance(self.partial_display_focus, board_items.BoardComplexItem):
                pos_row = self.partial_display_focus.row + int(
                    self.partial_display_focus.height / 2
                )
                pos_col = self.partial_display_focus.column + int(
                    self.partial_display_focus.width / 2
                )
            # We don't want too many tests here for performances sake.
            # So if partial display is enabled we assume the rest of the
            # parameters are correct. If not, well it'll crash.
            row_start = pos_row - vp_height
            row_end = pos_row + vp_height
            if row_start < 0:
                row_start = 0
            if row_end > self.size[1]:
                row_end = self.size[1]
                row_start = self.size[1] - (2 * vp_height)
            elif row_end < (2 * vp_height):
                row_end = 2 * vp_height

            # compute start and stop coordinates before actually display the
            # board.
            column_start = pos_col - vp_width
            column_end = pos_col + vp_width
            if column_start < 0:
                column_start = 0
            elif column_start > self.size[0] - (vp_width * 2):
                column_start = self.size[0] - (vp_width * 2)
            if column_end > self.size[0]:
                column_end = self.size[0]
                column_start = self.size[0] - vp_width * 2
            elif column_end < (vp_width * 2):
                column_end = vp_width * 2

        # Trying to remove as many dot notation as possible for performances
        render_cell = self.render_cell
        # TODO: bind the rendering area to buffer_height and buffer_width.
        for br in range(row_start, row_end):
            cidx = 0
            bc = column_start
            while bc < column_end:
                cell = render_cell(br, bc)
                # encoded_cell = cell.__repr__()
                incr = cell.length
                try:
                    # buffer[row + br - row_start][column + cidx] = encoded_cell
                    buffer[row + br - row_start][column + cidx] = cell
                except IndexError:
                    break

                for tmpidx in range(1, incr):
                    try:
                        buffer[row + br][column + cidx + tmpidx] = ""
                    except IndexError:
                        break
                bc += 1
                cidx += incr
        # I dread the performance impact...
        # We render all the emitters attached to an item after the board has been drawn
        # So technically it should be the same as Screen.place(r,c,2)
        for _ in range(len(self._particle_emitters) - 1, -1, -1):
            emt = self._particle_emitters.pop()
            if emt.finished():
                continue
            # emt.row += self.screen_row
            # emt.column += self.screen_column
            emt.row += row - row_start
            emt.column += column - column_start
            emt.emit()
            emt.update()
            emt.render_to_buffer(
                buffer,
                emt.row,
                emt.column,
                buffer_height,
                buffer_width,
            )
            self._particle_emitters.add(emt)

    def render_cell(self, row, column):
        """
        .. versionadded:: 1.3.0

        Render the cell at given position.

        This method always return a :class:`~pygamelib.gfx.core.Sprixel` (it could be an
        empty one though). It automatically render the highest item (if items are
        overlapping for example). If the rendered :class:`~pygamelib.gfx.core.Sprixel`
        is configured to have transparent background, this method is going to go through
        the layers to make sure that it is rendering the sprixels correctly (i.e: with
        the right background color).

        For basic usage of the library it is unlikely that you will use it. It is part
        of the screen rendering stack introduced in version 1.3.0.
        Actually unless you need to write a different rendering system you won't use
        that method.

        :param row: The row to render.
        :type row: int
        :param column: The column to render.
        :type column: int

        :rtype: :class:`~pygamelib.gfx.core.Sprixel`

        :raise PglOutOfBoardBoundException: if row or column are
            out of bound.

        Example::

            # This renders the board from the top left corner of the screen.
            for row in range(0, myboard.height):
                for column in range(0, myboard.height):
                    myscreen.place(
                        myboard.render_cell(row, column)
                    ),
                    row,
                    column,
        """
        # TODO: For the particle engine add the ability to Sprixel to have a blend mode.
        #       This method should then do the blending from top to bottom until it
        #       finds a Sprixel that is not blendable.
        if row < self.size[1] and column < self.size[0]:
            # Here we are doing something similar to casting a ray and
            # render the first cell that collides. Or more accurately the first data
            # that allow the creation of a Sprixel.
            if (
                len(self._matrix[row][column]) > 0
                and self._matrix[row][column][-1].sprixel is not None
            ):
                item = self._matrix[row][column][-1]
                sprix = self._matrix[row][column][-1].sprixel
                # TEST for fixing wandering emitters...
                if (
                    hasattr(item, "particle_emitter")
                    and item.particle_emitter is not None
                ):
                    item.particle_emitter.row = row
                    item.particle_emitter.column = column
                # END TEST
                layers_len = len(self._matrix[row][column])
                if layers_len > 1:
                    idx = layers_len - 1
                    # For many reasons the item could be a void item, since we are over
                    # level 0 we don't care about them (they are unimportant for
                    # rendering). Therefor we try to discard them as quickly as possible
                    while isinstance(item, board_items.BoardItemVoid):
                        idx -= 1
                        item = self._matrix[row][column][idx]
                    sprix = self._matrix[row][column][idx].sprixel
                    # TEST for fixing wandering emitters...
                    if (
                        hasattr(item, "particle_emitter")
                        and item.particle_emitter is not None
                    ):
                        item.particle_emitter.row = row
                        item.particle_emitter.column = column
                    # END TEST
                    # We only make the copy here because most of the time we don't need
                    # to: if nothing is stacked under then we don't have any reason to
                    # build a new sprixel because we are not modifying it.
                    if sprix.bg_color is None or sprix.is_bg_transparent:
                        # sprix = copy.deepcopy(self._matrix[row][column][-1].sprixel)
                        sprix = self._matrix[row][column][-1].sprixel.copy()
                        # And now we are going down to make sure that we have pseudo
                        # transparency.
                        idx -= 1
                        while idx >= 0:
                            if (
                                not isinstance(
                                    self._matrix[row][column][idx],
                                    board_items.BoardItemVoid,
                                )
                                and not self._matrix[row][column][
                                    idx
                                ].sprixel.is_bg_transparent
                            ):
                                # As soon as we complete the sprixel we break out of
                                # here to limit the impact on performances
                                sprix.bg_color = self._matrix[row][column][
                                    idx
                                ].sprixel.bg_color
                                break
                            idx -= 1
                return sprix
            return core.Sprixel()
        else:
            raise base.PglOutOfBoardBoundException(
                (
                    f"Impossible to render cell at coordinates [{row},{column}]"
                    " because it's out of the board boundaries "
                    f"({self.size[0]}x{self.size[1]})."
                )
            )

    def item(self, row, column, layer=-1):  # layer = -1 or 0?
        """
        Return the item at the row, column, layer position if within
        board's boundaries.

        :param row: The row to probe.
        :type row: int
        :param column: The column to probe.
        :type column: int
        :param layer: The layer to probe (default: -1 i.e the top item).
        :type layer: int

        :rtype: pygamelib.board_items.BoardItem

        :raise PglOutOfBoardBoundException: if row, column or layer are
            out of bound.
        """
        if row < self.size[1] and column < self.size[0]:
            if layer >= len(self._matrix[row][column]):
                layer = -1
            if self._matrix[row][column][layer].parent is not None and isinstance(
                self._matrix[row][column][layer].parent, board_items.BoardComplexItem
            ):
                return self._matrix[row][column][layer].parent
            else:
                return self._matrix[row][column][layer]
        else:
            raise base.PglOutOfBoardBoundException(
                (
                    f"There is no item at coordinates [{row},{column},{layer}] "
                    f"because it's out of the board boundaries ({self.height},"
                    f"{self.width})."
                )
            )

    def place_item(
        self,
        item,
        row: int,
        column: int,
        layer: int = 0,
        auto_layer: bool = True,
    ):
        """
        Place an item at coordinates row, column and layer.

        If row, column or layer are out of the board boundaries,
        a PglOutOfBoardBoundException is raised.

        If the item is not a subclass of BoardItem, a PglInvalidTypeException

        The observers are notified of a successful placement with the
        :boldblue:`pygamelib.engine.Board.place_item:item_placed` event. The item
        that was deleted is passed as the :blue:`value` of the event.

        .. warning:: Nothing prevents you from placing an object on top of
            another. Be sure to check that. This method will check for items that
            are both overlappable **and** restorable to save them, but that's
            the extend of it.
        """
        if row < self.size[1] and column < self.size[0]:
            # First let's make sure that the BoardItem._auto_layer is up to date
            # Auto layer tells us to automatically pick the layer (in case the user
            # wants to have higher layer to draw overlays). But it's not implemented yet
            if isinstance(item, board_items.BoardItem):
                item._auto_layer = auto_layer
                if item.particle_emitter is not None and isinstance(
                    item.particle_emitter, particles.ParticleEmitter
                ):
                    self._particle_emitters.add(item.particle_emitter)
            if isinstance(item, board_items.BoardComplexItem):
                # First, we get the highest required layer
                max_layer = layer
                for ir in range(0, item.size[1]):
                    for ic in range(0, item.size[0]):
                        inner_pos_layer = layer
                        if layer >= len(self._matrix[row + ir][column + ic]):
                            break
                        else:
                            existing_item = self._matrix[row + ir][column + ic][
                                inner_pos_layer
                            ]
                            while (
                                existing_item.restorable()
                                and existing_item.overlappable()
                            ):
                                inner_pos_layer += 1
                                try:
                                    existing_item = self._matrix[row + ir][column + ic][
                                        inner_pos_layer
                                    ]
                                except IndexError:
                                    self._create_missing_layers(
                                        row + ir, column + ic, inner_pos_layer
                                    )
                                    existing_item = self._matrix[row + ir][column + ic][
                                        inner_pos_layer
                                    ]
                            if inner_pos_layer > max_layer:
                                max_layer = inner_pos_layer
                # Game.instance().session_log(f"place_item: max_layer={max_layer}")
                # TODO: code écris tard, vérifier que ça marche et supprimer la partie
                # vérification des layers dans _move_complex. Puis finisaliser cette
                # fonction.
                for ir in range(0, item.size[1]):
                    for ic in range(0, item.size[0]):
                        itm = item.item(ir, ic)
                        if not isinstance(itm, board_items.BoardItemVoid):
                            self.place_item(
                                itm,
                                row + ir,
                                column + ic,
                                max_layer,
                                False,
                            )
                            itm._auto_layer = auto_layer
                item.store_position(row, column, max_layer)
                self.notify(self, "pygamelib.engine.Board.place_item:item_placed", item)
                if isinstance(item, board_items.Movable):
                    self._movables.add(item)
                elif isinstance(item, board_items.Immovable):
                    self._immovables.add(item)
            elif isinstance(item, board_items.BoardItem):
                # First we look at the layers to see if the specified layer exists.
                existing_item = None
                try:
                    existing_item = self._matrix[row][column][layer]
                except IndexError:
                    # The layer might not exist yet
                    self._create_missing_layers(row, column, layer)
                    existing_item = self._matrix[row][column][layer]
                # If not and if the item is overlappable and restorable we increase the
                # layer number (to create a new layer).
                # existing_item should *never* be None here. If so, there's a big
                # problem. Therefor, it's better to not test and let the game crash.
                # if existing_item.restorable() and existing_item.overlappable():
                #     layer += 1
                #     self._adjust_items_layers(row, column, layer, +1)
                while existing_item.restorable() and existing_item.overlappable():
                    layer += 1
                    try:
                        existing_item = self._matrix[row][column][layer]
                    except IndexError:
                        self._create_missing_layers(row, column, layer)
                        existing_item = self._matrix[row][column][layer]
                # If we are replacing a void item and the item's background is
                # transparent, let's grab it's background color.
                # An alternative would be to have the BoardItemVoid to be restorable,
                # and to never overwrite it. But I'm afraid of the impact on the
                # performances (it means create a lot more new layers and that impacts
                # the performances dramatically).
                if (
                    isinstance(existing_item, board_items.BoardItemVoid)
                    and existing_item.sprixel is not None
                    and item.sprixel.is_bg_transparent
                ):
                    item.sprixel.bg_color = existing_item.sprixel.bg_color
                # Place the item on the board
                try:
                    self._matrix[row][column][layer] = item
                except IndexError:  # pragma: no cover
                    # This should literally never happen: we created relevant layers
                    # before. But, better safe than sorry.
                    self._matrix[row][column].append(item)
                # Take ownership of the item (if item doesn't have parent)
                if item.parent is None:
                    item.parent = self
                item.store_position(row, column, layer)
                self.notify(self, "pygamelib.engine.Board.place_item:item_placed", item)
                if isinstance(item, board_items.Movable):
                    if isinstance(item.parent, board_items.BoardComplexItem):
                        # This is actually tested in test_board.py in the test_item
                        # method.
                        self._movables.add(item.parent)  # pragma: no cover
                    else:
                        self._movables.add(item)
                elif isinstance(item, board_items.Immovable):
                    if isinstance(item.parent, board_items.BoardComplexItem):
                        self._immovables.add(item.parent)
                    else:
                        self._immovables.add(item)
            else:
                raise base.PglInvalidTypeException(
                    "The item passed in argument is not a subclass of BoardItem"
                )
        else:
            raise base.PglOutOfBoardBoundException(
                f"Cannot place item at coordinates [{row},{column},{layer}] because "
                f"it's out of the board boundaries ({self.size[0]}x{self.size[1]})."
            )

    def remove_item(self, item):
        """Remove an item from the board.

        If the item is a single BoardItem, this method is absolutely equivalent to
        calling :meth:`clear_cell`.
        If item is a derivative of BoardComplexItem, it is not as clear_cell() only
        clears a specific cell (that can be part of a complex item). This method
        actually remove the entire item and clears all its cells.

        The observers are notified of a successful removal with the
        :boldblue:`pygamelib.engine.Board.remove_item:item_removed` event. The item
        that was deleted is passed as the :blue:`value` of the event.

        :param item: The item to remove.
        :type item: :class:`~pygamelib.board_items.BoardItem`

        Example::

            game.current_board().remove_item(game.player)
        """
        if not isinstance(item, board_items.BoardItem):
            raise base.PglInvalidTypeException(
                "Board.remove_item(item): item must be a BoardItem."
            )
        cc = None
        if isinstance(item, board_items.BoardComplexItem):
            for r in range(item.row, item.row + item.height):
                for c in range(item.column, item.column + item.width):
                    cc = self.item(r, c, item.layer)
                    if cc == item:
                        break
                    else:
                        # I honestly think it's impossible to get there.
                        cc = None  # pragma: no cover
                if cc is not None:
                    break
        else:
            cc = self.item(item.row, item.column, item.layer)
        if cc is not None and item == cc:
            if isinstance(item, board_items.BoardComplexItem):
                for r in range(item.row, item.row + item.height):
                    for c in range(item.column, item.column + item.width):
                        self.clear_cell(r, c, item.layer)
            else:
                self.clear_cell(item.row, item.column, item.layer)
            self.notify(self, "pygamelib.engine.Board.remove_item:item_removed", item)
            return True
        else:
            raise base.PglException(
                "invalid_item",
                "Board.remove_item(item): The item is different from what is on the "
                "board at these coordinates.",
            )

    def _move_complex(self, item, direction, step=1):
        # Game.instance().session_log(
        #     base.Text("Starting to move complex", core.Color(0, 255, 0))
        # )
        # Since the user is not supposed to call directly that method we assume that it
        # is called by move(), therefor the item is a subclass of Movable.
        # If direction is not a vector, transform into one
        # move() now exclusively pass Vector2D objects to _move_* so we don't need that
        # anymore
        # if not isinstance(direction, base.Vector2D):
        #     direction = base.Vector2D.from_direction(direction, step)
        # Game.instance().log(f"_move_complex: direction={direction}")
        projected_position = item.position_as_vector() + direction
        if (
            projected_position is not None
            and projected_position.row >= 0
            and projected_position.column >= 0
            and (projected_position.row + item.height - 1) < self.size[1]
            and (projected_position.column + item.width - 1) < self.size[0]
        ):
            can_draw = True

            item_row = item.row
            item_column = item.column
            self.remove_item(item)
            for orow in range(0, item.size[1]):
                for ocol in range(0, item.size[0]):
                    new_row = projected_position.row + orow
                    new_column = projected_position.column + ocol
                    dest_item = self.item(new_row, new_column)
                    if isinstance(dest_item, board_items.Actionable):
                        if (
                            (
                                isinstance(item, board_items.Player)
                                and (
                                    (dest_item.perm == constants.PLAYER_AUTHORIZED)
                                    or (
                                        dest_item.perm
                                        == constants.ALL_CHARACTERS_AUTHORIZED
                                    )
                                )
                            )
                            or (
                                isinstance(item, board_items.NPC)
                                and (
                                    (dest_item.perm == constants.NPC_AUTHORIZED)
                                    or (
                                        dest_item.perm
                                        == constants.ALL_CHARACTERS_AUTHORIZED
                                    )
                                )
                            )
                            or (dest_item.perm == constants.ALL_MOVABLE_AUTHORIZED)
                        ):
                            dest_item.activate()
                    # Now taking care of pickable objects
                    pickable_item = self.item(new_row, new_column)
                    if (
                        pickable_item.pickable()
                        and isinstance(item, board_items.Movable)
                        and item.has_inventory()
                    ):
                        # Put the item in the inventory
                        item.inventory.add_item(pickable_item)
                        # And then clear the cell (this is usefull for the next one)
                        self.remove_item(pickable_item)
                    # Finally we check if the destination is overlappable
                    if dest_item != item and not dest_item.overlappable():
                        can_draw = False
                        break
            if can_draw:
                self.place_item(item, projected_position.row, projected_position.column)
            else:
                self.place_item(item, item_row, item_column)

    def move(self, item, direction, step=1):
        """
        Board.move() is a routing function. It does 2 things:

         1 - If the direction is a :class:`~pygamelib.base.Vector2D`, round the
            values to the nearest integer (as move works with entire board cells, i.e
            integers).
         2 - route toward the right moving function depending if the item is complex or
            not.

        Move an item in the specified direction for a number of steps.

        :param item: an item to move (it has to be a subclass of Movable)
        :type item: pygamelib.board_items.Movable
        :param direction: a direction from :ref:`constants-module`
        :type direction: pygamelib.constants or :class:`~pygamelib.base.Vector2D`
        :param step: the number of steps to move the item.
        :type step: int

        If the number of steps is greater than the Board, the item will
        be move to the maximum possible position.

        If the item is not a subclass of Movable, an PglObjectIsNotMovableException
        exception (see :class:`pygamelib.base.PglObjectIsNotMovableException`).

        Example::

            board.move(player,constants.UP,1)

        .. Important:: if the move is successful, an empty BoardItemVoid
            (see :class:`pygamelib.boards_item.BoardItemVoid`) will be put at the
            departure position (unless the movable item is over an overlappable
            item). If the movable item is over an overlappable item, the
            overlapped item is restored.

        .. Important:: Also important: If the direction is a
           :class:`~pygamelib.base.Vector2D`, the values will be rounded to the
           nearest integer (as move works with entire board cells). It allows for
           movement accumulation before actually moving. The step parameter is not used
           in that case.
        """
        if (
            self.parent is not None
            and isinstance(self.parent, Game)
            and self.parent.mode == constants.MODE_RT
            and isinstance(item, board_items.Movable)
            and item.can_move()
            and item.dtmove < item.movement_speed
        ):
            return
        elif not isinstance(item, board_items.Movable):  # pragma: no cover
            # This is actually test in tests/test_board.py in function test_move()
            # I have no idea why it is not registering as a tested statement
            raise base.PglObjectIsNotMovableException(
                (
                    f"Item '{item.name}' at position [{item.pos[0]}, "
                    f"{item.pos[1]}] is not a subclass of Movable, "
                    f"therefor it cannot be moved."
                )
            )
        item.dtmove = 0.0
        rounded_direction = base.Vector2D()
        # if isinstance(direction, base.Vector2D):
        #     # If direction is a vector, round the numbers to the next integer.
        #     rounded_direction = base.Vector2D(
        #         round(direction.row), round(direction.column)
        #     )
        # elif type(direction) is int:
        #     direction = base.Vector2D.from_direction(direction, step)
        #     # Else, just use the direction
        #     rounded_direction = direction
        #     if type(step) is not int:
        #         raise base.PglInvalidTypeException(
        #             "Board.move(item, direction, step): step must be an int."
        #         )
        # else:
        #     raise base.PglInvalidTypeException(
        #         "Board.move(item, direction, step): direction must be a Vector2D or"
        #         " a constant direction."
        #     )
        if type(direction) is int:
            if type(step) is not int:
                raise base.PglInvalidTypeException(
                    "Board.move(item, direction, step): step must be an int."
                )
            direction = base.Vector2D.from_direction(direction, step)
        if not isinstance(direction, base.Vector2D):
            raise base.PglInvalidTypeException(
                "Board.move(item, direction, step): direction must be a Vector2D or"
                " a constant direction."
            )
        item._accumulator += direction
        rounded_direction.row = round(item._accumulator.row - item._accumulator.row % 1)
        item._accumulator.row -= rounded_direction.row
        rounded_direction.column = round(
            item._accumulator.column - item._accumulator.column % 1
        )
        item._accumulator.column -= rounded_direction.column
        if isinstance(item, board_items.BoardComplexItem):
            return self._move_complex(item, rounded_direction, step)
        else:
            return self._move_simple(item, rounded_direction, step)

    def _move_simple(self, item, direction, step=1):
        # Since the user is not supposed to call directly that method we assume that it
        # is called by move(), therefor the item is a subclass of Movable.
        new_row = None
        new_column = None
        # move() now exclusively pass Vector2D objects to _move_* so we don't need that
        # anymore
        # if not isinstance(direction, base.Vector2D):
        #     direction = base.Vector2D.from_direction(direction, step)
        new_row = item.pos[0] + direction.row
        new_column = item.pos[1] + direction.column
        # First of all we check if the new coordinates are within the board
        if (
            new_row is not None
            and new_column is not None
            and new_row >= 0
            and new_column >= 0
            and new_row < self.size[1]
            and new_column < self.size[0]
        ):
            # Then, we check if the item is actionable and if so, if the item
            # is allowed to activate it.
            # (1.3.0+) item without a third parameter returns the item from the top
            # layer
            dest_item = self.item(new_row, new_column, item.pos[2])
            if isinstance(dest_item, board_items.Actionable):
                if (
                    (
                        isinstance(item, board_items.Player)
                        and (
                            (dest_item.perm == constants.PLAYER_AUTHORIZED)
                            or (dest_item.perm == constants.ALL_CHARACTERS_AUTHORIZED)
                        )
                    )
                    or (
                        isinstance(item, board_items.NPC)
                        and (
                            (dest_item.perm == constants.NPC_AUTHORIZED)
                            or (dest_item.perm == constants.ALL_CHARACTERS_AUTHORIZED)
                        )
                    )
                    or (dest_item.perm == constants.ALL_MOVABLE_AUTHORIZED)
                ):
                    dest_item.activate()
            # Now we check if the destination contains a pickable item.
            # NOTE: I'm not sure why I decided that pickables were not overlappable.
            #       So I removed that limitation.
            # pickable_item = self.item(new_row, new_column)
            if (
                dest_item.pickable()
                and isinstance(item, board_items.Movable)
                and item.has_inventory()
            ):
                # Put the item in the inventory
                item.inventory.add_item(dest_item)
                # And then clear the cell (this is usefull for the next one)
                self.remove_item(dest_item)
                dest_item = self.item(dest_item.row, dest_item.column, item.pos[2])
            # Finally we check if the destination is overlappable
            if dest_item.overlappable():
                # And if it is, we check if the destination is restorable
                # Before 1.3.0 only Immovable objects were restorable. After, all
                # BoardItems can be restorable. So the check for Immovable have been
                # removed.
                self.clear_cell(item.pos[0], item.pos[1], item.pos[2])
                self.place_item(item, new_row, new_column, dest_item.pos[2])

    def _create_missing_layers(self, row, column, target_layer):
        # Create the layers that are missing between the current layer stack and
        # target_layer
        for i in range(len(self._matrix[row][column]), target_layer + 1):
            self._matrix[row][column].append(None)
            self.init_cell(row, column, i)

    def _adjust_items_layers(self, row, column, layer, value):
        # Adjust the layers of all items over the specified layer by value.
        # WARNING: call that method AFTER creating or removing layers !!
        for lidx in range(layer, len(self._matrix[row][column])):
            self._matrix[row][column][lidx].pos[2] += value

    def clear_cell(self, row, column, layer=0):
        """Clear cell (row, column, layer)

        This method clears a cell, meaning it position a
        void_cell BoardItemVoid at these coordinates.

        It also removes the items from the the list of movables and immovables.

        :param row: The row of the item to remove
        :type row: int
        :param column: The column of the item to remove
        :type column: int
        :param layer: The layer of the item to remove. The default value is 0 to remain
           coherent with previous version of the library.
        :type layer: int

        Example::

            myboard.clear_cell(3,4,0)

        .. WARNING:: This method does not check the content before,
            it *will* overwrite the content.

        .. Important:: In the case of a BoardComplexItem derivative (Tile, ComplexPlayer
           , ComplexNPC, etc.) clearing one cell of the entire item is enough to remove
           the entire item from the list of movables or immovables.

        .. note:: Starting in 1.3.0 and the addition of board's layers, there is no
           more overlapping matrix. With no more moving items around this method should
           be a little faster. It also means that the layer parameter is really
           important (a wrong layer means that you'll clear the wrong cell). Be ready to
           catch an IndexError exception

        """
        if layer >= len(self._matrix[row][column]):
            # If the layer is greater than the number of layers, there's nothing to do
            # so we just return.
            # NOTE: That design choice is discutable. I think it could be better to
            # raise an exception.
            return

        item = self.item(row, column, layer)
        # Again: if item is None, there's a serious problem here. In that case we just
        # let the code crash to let the programmer know that something is wrong.
        # The pygamelib never lets a cell to be None.
        if item in self._movables:
            self._movables.discard(item)
        elif item in self._immovables:
            self._immovables.discard(item)

        if (
            item.particle_emitter is not None
            and item.particle_emitter in self._particle_emitters
        ):
            self._particle_emitters.discard(item.particle_emitter)
        # self._matrix[row][column][layer] = None
        # self.init_cell(row, column, layer)

        if layer == 0:
            # If the layer to clear is 0 there is nothing under it, so we
            # just put a void item.
            self.init_cell(row, column, 0)
        elif layer == len(self._matrix[row][column]) - 1:
            # If the layer is the last one we just remove it
            self._matrix[row][column].pop(layer)
            # Then we make sure that no void layers remains under it.
            self._clean_layers(row, column)
        elif layer < len(self._matrix[row][column]) - 1 and layer > 0:
            # If the layer is neither the first or last
            if self._matrix[row][column][-1]._auto_layer:
                self._matrix[row][column].pop(layer)
                self._adjust_items_layers(row, column, layer, -1)
            else:
                self.init_cell(row, column, layer)

        # Now making sure that we are not leaving a cell with no layer
        if len(self._matrix[row][column]) <= 0:
            # Since it is not supposed to happen it is a tough one to test. Excluding
            # for now.
            self._matrix[row][column].append(
                self.generate_void_cell()
            )  # pragma: no cover

    def _clean_layers(self, row, column):
        layer = len(self._matrix[row][column]) - 1
        while 1:
            if (
                isinstance(self._matrix[row][column][layer], board_items.BoardItemVoid)
                and layer > 0
            ):
                self._matrix[row][column].pop(layer)
                layer -= 1
            else:
                # This statement is tested in test_engine_screen.py in the
                # test_screen_buffer method (and it works or else it would lead to an
                # infinite loop).
                break  # pragma: no cover

    def get_movables(self, **kwargs):
        """Return a list of all the Movable objects in the Board.

        See :class:`pygamelib.board_items.Movable` for more on a Movable object.

        :param ``**kwargs``: an optional dictionnary with keys matching
            Movables class members and value being something contained
            in that member.
        :return: A list of Movable items

        Example::

            for m in myboard.get_movables():
                print(m.name)

            # Get all the Movable objects that has a type that contains "foe"
            foes = myboard.get_movables(type="foe")
        """
        if kwargs:
            retvals = []
            for item in self._movables:
                counter = 0
                for (arg_key, arg_value) in kwargs.items():
                    if arg_value in getattr(item, arg_key):
                        counter += 1
                if counter == len(kwargs):
                    retvals.append(item)
            return retvals
        else:
            return list(self._movables)

    def get_immovables(self, **kwargs):
        """Return a list of all the Immovable objects in the Board.

        See :class:`pygamelib.board_items.Immovable` for more on
            an Immovable object.

        :param ``**kwargs``: an optional dictionnary with keys matching
            Immovables class members and value being something
            **contained** in that member.
        :return: A list of Immovable items

        Example::

            for m in myboard.get_immovables():
                print(m.name)

            # Get all the Immovable objects that type contains "wall"
                AND name contains fire
            walls = myboard.get_immovables(type="wall",name="fire")

        """
        if kwargs:
            retvals = []
            for item in self._immovables:
                counter = 0
                for (arg_key, arg_value) in kwargs.items():
                    if arg_value in getattr(item, arg_key):
                        counter += 1
                if counter == len(kwargs):
                    retvals.append(item)
            return retvals
        else:
            return list(self._immovables)

    def serialize(self):
        """Return a serialized version of the board.

        :return: A dictionary containing the board's attributes.

        Example::

            serialized_board_data = myboard.serialize()

        """
        data = {}
        data["name"] = self.name
        # Mostly to differentiate from serialization by Game.save_board() from pygamelib
        # version prior to 1.3.0.
        data["data_version"] = 2
        data["size"] = self.size
        data["player_starting_position"] = self.player_starting_position
        data["ui_border_left"] = self.ui_border_left
        data["ui_border_right"] = self.ui_border_right
        data["ui_border_top"] = self.ui_border_top
        data["ui_border_bottom"] = self.ui_border_bottom
        data["ui_board_void_cell"] = self.ui_board_void_cell
        if self.ui_board_void_cell_sprixel is not None:
            data[
                "ui_board_void_cell_sprixel"
            ] = self.ui_board_void_cell_sprixel.serialize()
        else:
            data["ui_board_void_cell_sprixel"] = core.Sprixel(
                self.ui_board_void_cell
            ).serialize()
        data["DISPLAY_SIZE_WARNINGS"] = self.DISPLAY_SIZE_WARNINGS
        data["partial_display_viewport"] = self.partial_display_viewport
        data["partial_display_focus"] = self.partial_display_focus
        data["enable_partial_display"] = self.enable_partial_display
        data["map_data"] = {}

        # Now we need to run through all the cells to store
        # anything that is not a BoardItemVoid
        for x in self._matrix:
            for y in x:
                for z in y:
                    if not isinstance(z, board_items.BoardItemVoid) and not isinstance(
                        z, board_items.Player
                    ):
                        data["map_data"][
                            str((z.row, z.column, z.layer))
                        ] = z.serialize()

        return data

    @classmethod
    def load(cls, data: dict = None):
        """
        Create a new Board object based on serialized data.

        If data is None, None is returned.

        If a color component is missing from data, it is set to 0 (see examples).

        Raises an exception if the color components are not integer.

        :param data: Data loaded from JSON data (serialized).
        :type data: dict
        :returns: Either a Board object or None if data where empty.
        :rtype: :class:`Board` | NoneType
        :raise: :class:`~pygamelib.base.PglInvalidTypeException`

        Example::

            # Loading from parsed JSON data
            new_board = Board.load(json.load("board_lvl_01.json"))
        """
        if data is None or data == "":
            return
        # Now we check that the data is in the correct format
        if "data_version" in data.keys() and data["data_version"] >= 2:
            tmp = cls(
                name=data["name"],
                size=data["size"],
                player_starting_position=data["player_starting_position"],
                ui_border_left=data["ui_border_left"],
                ui_border_right=data["ui_border_right"],
                ui_border_top=data["ui_border_top"],
                ui_border_bottom=data["ui_border_bottom"],
                ui_board_void_cell=data["ui_board_void_cell"],
                ui_board_void_cell_sprixel=core.Sprixel.load(
                    data["ui_board_void_cell_sprixel"]
                ),
                DISPLAY_SIZE_WARNINGS=data["DISPLAY_SIZE_WARNINGS"],
                partial_display_viewport=data["partial_display_viewport"],
                partial_display_focus=data["partial_display_focus"],
                enable_partial_display=data["enable_partial_display"],
            )
            for k in data["map_data"].keys():
                (r, c, l) = ast.literal_eval(k)
                item = Board.instantiate_item(data["map_data"][k])
                if item is not None:
                    tmp.place_item(item, r, c, l)
        return tmp

    @staticmethod
    def instantiate_item(data: dict):
        """Instantiate a BoardItem from its serialized data.

        :param data: The data to use to build the item.
        :type data: dict
        :returns: an instance of a :class:`~pygamelib.board_items.BoardItem`.

        .. important:: The actual object depends on the serialized data. It can be any
           derivative of BoardItem (even custom objects as long as they inherit from
           BoardItem) as long as they are importable by this class.

        Example::

            # First get some board item serialization data. For example:
            data = super_duper_npc.serialize()
            # Then instantiate a new one:
            another_super_duper_npc = Board.instantiate_item(data)
        """
        obj_full_str = data["object"].split("'")[-2]
        obj_str = obj_full_str.split(".")[-1]
        item = None
        # If it's a board item, we get it from the already imported module.
        if obj_str in dir(board_items):
            bi = eval(f"board_items.{obj_str}")
            item = bi.load(data)
        # otherwise, we import the module and instantiate the required object.
        # This means that the module is in the path of course.
        else:
            try:
                exec(f"import {obj_full_str.split('.')[0]}")
                bi = eval(f"{obj_full_str}")
                item = bi.load(data)
            except Exception as e:
                raise e
        return item

    def neighbors(self, obj, radius: int = 1):
        """Returns a list of neighbors (non void item) around an object.

        This method returns a list of objects that are all around an object between the
        position of an object and all the cells at **radius**.

        :param radius: The radius in which non void item should be included
        :type radius: int
        :param obj: The central object. The neighbors are calculated for that object.
        :type obj: :class:`~pygamelib.board_items.BoardItem`
        :return: A list of BoardItem. No BoardItemVoid is included.
        :raises PglInvalidTypeException: If radius is not an int.

        Example::

            for item in game.neighbors(npc, 2):
                print(f'{item.name} is around {npc.name} at coordinates '
                    '({item.pos[0]},{item.pos[1]})')
        """
        if type(radius) is not int:
            raise base.PglInvalidTypeException(
                "In Board.neighbors(obj, radius), radius must be an integer."
                f" Got {radius} of type {type(radius)} instead."
            )
        if not isinstance(obj, board_items.BoardItem):
            raise base.PglInvalidTypeException(
                "In Board.neighbors(object, radius), object must be a BoardItem."
                f" Got {obj} of type {type(obj)} instead."
            )
        return_array = []
        for x in range(-radius, radius + 1, 1):
            for y in range(-radius, radius + 1, 1):
                if x == 0 and y == 0:
                    continue
                true_x = obj.pos[0] + x
                true_y = obj.pos[1] + y
                if (true_x < self.size[1] and true_y < self.size[0]) and not isinstance(
                    self.item(true_x, true_y), board_items.BoardItemVoid
                ):
                    return_array.append(self.item(true_x, true_y))
        return return_array


class Game(base.PglBaseObject):
    """A class that serve as a game engine.

    This object is the central system that allow the management of a game. It holds
    boards (see :class:`pygamelib.engine.Board`), associate it to level, takes care of
    level changing, etc.



    .. note:: The game object has an object_library member that is always an empty array
        except just after loading a board. In this case, if the board have a "library"
        field, it is going to be used to populate object_library. This library is
        accessible through the Game object mainly so people have access to it across
        different Boards during level design in the editor. That architecture decision
        is debatable.

    .. note:: The constructor of Game takes care of initializing the terminal to
        properly render the colors on Windows.

    .. important:: The Game object automatically assumes ownership over the Player.

    .. role:: boldblue
    .. role:: blue

    """

    # TODO: Documentation for a future release.
    # FIXME: Lines messed up because linting.
    # :param enable_physic: Enable or disable physic. Please read after.
    # :type enable_physic: bool
    # When physic is enable, it automatically set the mode to MODE_RT. The movement is
    #  not
    # using step, step_horizontal and step_vertical but it using the velocity attribute
    #  of
    # :class:`pygamelib.board_items.Movable` objects. The velocity is integrated over
    #  time
    # and gravity is automatically added to the forces.
    # The engine sets Game.gravity to Vector2D(9.81, 0) (you can change it later).
    # Gravity
    # is automatically integrated over time and added to the velocity of movable
    #  objects.
    # If you want physics without gravity you just have to set it to a null vector.
    # If you want to manage gravity by yourself, also set Game.gravity to a null vector.
    # :class:`pygamelib.board_items.Movable` objects can explicitely request to not be
    # subjected to physic by setting the ignore_physic attribute to True. It is the
    # default for :class:`pygamelib.board_items.Projectile` objects.

    __instance = None  # Class variable stores the singleton instance of Game object

    def __init__(
        self,
        name="Game",
        player=None,
        boards={},
        current_level=None,
        enable_partial_display=False,
        partial_display_viewport=None,
        partial_display_focus=None,
        mode=constants.MODE_TBT,
        user_update=None,
        input_lag=0.01,
        user_update_paused=None,
        # enable_physic=False,
    ):
        """
        :param name: The Game name.
        :type name: str
        :param boards: A dictionary of boards with the level number as key and a board
            reference as value.
        :type boards: dict
        :param current_level: The current level.
        :type current_level: int
        :param enable_partial_display: A boolean to tell the Game object to enable or
            not partial display of boards. Default: False.
        :type enable_partial_display: bool
        :param partial_display_viewport: A 2 int elements array that gives the
            **radius** of the partial display in number of row and column. Please see
            :func:`~pygamelib.engine.Board.display_around()`.
        :type partial_display_viewport: list
        :param partial_display_focus: The object that is going to be the center of the
           view when the board is displayed.
        :type partial_display_focus: :class:`~pygamelib.board_items.BoardItem`
        :param mode: The mode parameter configures the way the run() method is going to
           behave. The default value is constants.MODE_TBT. TBT is short for "Turn By
           Turn". In that mode, the Game object wait for an user input before looping.
           Exactly like when you wait for user input with get_key(). The other possible
           value is constants.MODE_RT. RT stands for "Real Time". In that mode, the Game
           object waits for a minimal amount of time (0.01 i.e 100 FPS, configurable
           through the input_lag parameter) in order to get the input from the user and
           call the update function right away. This parameter is *only* useful if you
           use Game.run().
        :type mode: int
        :param user_update: A reference to the main program update function. The update
           function is called for each new frame. It is called with 3 parameters: the
           game object, the user input (can be None) and the elapsed time since last
           frame.
        :type user_update: function
        :param user_update_paused: A reference to the update function called when the
           game is paused. It is called with the same 3 parameters than the regular
           update function: the game object, the user input (can be None) and the
           elapsed time since last frame. If not specified, the regular update function
           is called but nothing is done regarding NPCs, projectiles, animations, etc.
        :type user_update_paused: function
        :param input_lag: The amount of time the run() function is going to wait for a
           user input before returning None and calling the update function. Default is
           0.01.
        :type input_lag: float|int
        """
        super().__init__()
        self.name = name
        self._boards = boards
        self.current_level = current_level
        self.player = player
        self.__state = constants.RUNNING
        self.enable_partial_display = enable_partial_display
        self.partial_display_viewport = partial_display_viewport
        self.partial_display_focus = partial_display_focus
        self._config = None
        self._configuration = None
        self._configuration_internals = None
        self.object_library = []
        self.terminal = base.Console.instance()
        self.screen = Screen()
        self.mode = mode
        self.user_update = user_update
        self.user_update_paused = None
        self.input_lag = input_lag
        self._logs = []
        self.ENABLE_SESSION_LOGS = False
        # TODO : In future release I'll add physic
        # self.enable_physic = enable_physic
        # # If physic is enabled we turn the mode to realtime (we need time integration)
        # if self.enable_physic:
        #     self.mode = constants.MODE_RT
        #     self.gravity = base.Vector2D(9.81, 0)
        # else:
        #     self.gravity = None

        base.init()
        # In the case where user_update is defined, we cannot start the game on our own.
        # We need the user to start it first.
        if self.user_update is not None:
            self.__state = constants.PAUSED
        if user_update_paused is not None:
            self.user_update_paused = user_update_paused
        self.previous_time = time.time()
        self.__execute_run = None

    @property
    def state(self):
        """Get/set the state of the game.

        :param value: The new state of the game (from the constants module).
        :type value: int
        :return: The state of the game.
        :rtype: int

        The observers are notified of a change of state with the
        :boldblue:`pygamelib.engine.Game.state` event. The new state is passed as the
        :blue:`value` of the event.
        """
        return self.__state

    @state.setter
    def state(self, value):
        self.__state = value
        if value == constants.PAUSED:
            if self.user_update_paused is None:
                self.user_update_paused = self._fake_update_paused
        elif value == constants.RUNNING:
            self._set_run_function()
        self.notify(self, "pygamelib.engine.Game.state", value)

    @classmethod
    def instance(cls, *args, **kwargs):
        """Returns the instance of the Game object

        Creates a Game object on first call an then returns the same instance
        on further calls

        :return: Instance of Game object

        """
        if cls.__instance is None:
            cls.__instance = cls(*args, **kwargs)
        return cls.__instance

    def run(self):
        """
        .. versionadded:: 1.2.0

        The run() method act as the main game loop and does a number of things for you:

         1. It grabs the user input. If the Game object is configured with MODE_TBT (the
            default), nothing happen until the user hit a key. If the mode is set to
            MODE_RT, it will wait for input_lag secondes for a user input before going
            to step 3.
         2. It calculate the elapsed time between 2 frames.
         3. Accumulates the elapsed time in the player dtmove variable (if there is a
            player object configured)
         4. It sets the cursor position to 0,0 (meaning that your user_update function
            will draw on top of the previously drawn window). The Board.display() and
            Board.display_around() method clean the end of their line.
         5. It calls the user_update function with 3 parameters: the game object, the
            key hit by the user (it can be None) and the elapsed time between to calls.
         6. Clears the end of the screen.
         7. Actuates NPCs (If there is at least one Board manage by Game).
         8. Actuates projectiles (If there is at least one Board manage by Game).
         9. Animates items (If there is at least one Board manage by Game).

        On the subject of particle emitters, the :class:`Board` object automatically
        update the ones that are attached to BoardItems. For all other particle emitters
        you need to call the update method of the emitters yourself (for now).

        In version 1.2.X, there was a bug when the game was paused. In that case nothing
        was happening anymore. The user update function was not called and events were
        not processed. On top of that it was impossible to use run() without associating
        a board object with a level.
        Starting with version 1.3.0, it is now possible to use run() without associating
        a board object with a level. There is also a new parameter to the
        constructor (user_update_paused) that allows you to specify a function that will
        be called when the game is paused. This function will be called with the same
        3 parameters than the regular update function: the game object, the user input
        (can be None) and the elapsed time since last frame.

        .. Important:: If you try to set the game state to PAUSED and the
           user_update_paused function is not defined, a notification will be issued
           and the game will continue to run. The notification message is
           :boldblue:`pygamelib.engine.Game.run:PauseNotAvailable`

        :raises: PglInvalidTypeException, PglInvalidTypeException

        Example::

            mygame.run()
        """
        # run() automatically position the cursor to 0,0 after calling user_update
        # if the lines are "end of line" safe (i.e using Game.display_line()) you don't
        # need to clear the screen.
        # The game will also automatically enter fullscreen mode and restore the
        # terminal state after.
        if self.user_update is None:
            raise base.PglInvalidTypeException(
                "Game.run(): user_update cannot be undefined."
            )
        if not callable(self.user_update):
            raise base.PglInvalidTypeException(
                "Game.run(): user_update must be callable."
            )
        # Auto start if game hasn't be started before
        if self.state == constants.PAUSED:
            self.start()
        # Update the inkey timeout based on mode
        # This cannot be automatically tested as it means the main loop requires an user
        # input.
        if self.mode == constants.MODE_TBT:  # pragma: no cover
            self.input_lag = None
        self.previous_time = time.perf_counter()
        if self.player is None:
            self.player = constants.NO_PLAYER
        # Now we check that we do have a current board. If not, it means that the user
        # wants to use the game object without any board.
        self._set_run_function()

        with self.terminal.cbreak(), self.terminal.hidden_cursor(), (
            self.terminal.fullscreen()
        ):
            self.__execute_run()

    # The goal of these _run_* functions is to avoid using if statements in the while
    # loop. Each crumble of performance is worth a little bit of extra code.
    def _run_with_board(self):
        # This runs until the game stops
        while self.state != constants.STOPPED:
            # But we only update if the game is not paused
            in_key = self.terminal.inkey(timeout=self.input_lag)
            elapsed = time.perf_counter() - self.previous_time
            self.previous_time = time.perf_counter()
            if self.state == constants.RUNNING:
                if self.player != constants.NO_PLAYER:
                    self.player.dtmove += elapsed
                # print(self.terminal.home, end="")
                self.user_update(self, in_key, elapsed)
                # print(self.terminal.clear_eos, end="")
                self.actuate_npcs(self.current_level, elapsed)
                self.actuate_projectiles(self.current_level, elapsed)
                self.animate_items(self.current_level, elapsed)
            elif self.state == constants.PAUSED:
                print(self.terminal.home, end="")
                self.user_update_paused(self, in_key, elapsed)
                print(self.terminal.clear_eos, end="")

    def _set_run_function(self):
        if self.current_level is None or self.current_board() is None:
            self.__execute_run = self._run_without_board
        else:
            self.__execute_run = self._run_with_board

    def _run_without_board(self):
        # This runs until the game stops
        while self.state != constants.STOPPED:
            in_key = self.terminal.inkey(timeout=self.input_lag)
            elapsed = time.perf_counter() - self.previous_time
            self.previous_time = time.perf_counter()
            # But we only update if the game is not paused
            if self.state == constants.RUNNING:
                print(self.terminal.home, end="")
                self.user_update(self, in_key, elapsed)
                print(self.terminal.clear_eos, end="")
            elif self.state == constants.PAUSED:
                print(self.terminal.home, end="")
                self.user_update_paused(self, in_key, elapsed)
                print(self.terminal.clear_eos, end="")

    def _fake_update_paused(self, game, in_key, elapsed):
        self.notify(
            self,
            "pygamelib.engine.Game.run:PauseNotAvailable",
            "pygamelib.engine.Game.run(): user_update_paused is not defined.",
        )
        self.start()

    def session_log(self, line: str) -> None:
        """Add a line to the session logs.

        Session logs needs to be activated first.

        :param line: The line to add to the logs.
        :type line: str

        Example::

            game = Game.instance()
            game.ENABLE_SESSION_LOGS = True
            game.session_log('Game engine initialized')

        .. note:: The session log system is nothing more than a list to do your "debug
           prints". If you want a real logging system, please use Python logging module.
        """
        if self.ENABLE_SESSION_LOGS:
            self._logs.append(line)

    def session_logs(self) -> list:
        """Return the complete session logs since instantiation.

        Example::

            game = Game.instance()
            game.ENABLE_SESSION_LOGS = True
            for line in game.logs():
                print(line)

        .. note:: The session log system is nothing more than a list to do your "debug
           prints". If you want a real logging system, please use Python logging module.
        """
        return self._logs

    def clear_session_logs(self) -> None:
        """Delete all the log lines from the logs.

        Example::

            game = Game.instance()
            game.clear_logs()

        .. note:: The session log system is nothing more than a list to do your "debug
           prints". If you want a real logging system, please use Python logging module.
        """
        self._logs = list()

    def clear_screen(self):
        """
        Clear the whole screen (i.e: remove everything written in terminal)

        .. deprecated:: 1.2.0
           Starting 1.2.0 we are using the pygamelib.engine.Screen object to manage
           the screen. That function is a simple forward and is kept for backward
           compatibility only. You should use Game.screen.clear()
        """
        self.screen.clear()

    @staticmethod
    def get_key():
        """Reads the next key-stroke returning it as a string.

        Example::

            key = Utils.get_key()
            if key == Utils.key.UP:
                print("Up")
            elif key == "q"
                exit()

        .. note:: See `readkey` documentation in `readchar` package.
        """
        # Not testable automatically
        return readkey()  # pragma: no cover

    def load_config(self, filename: str, section: str = "main") -> dict:
        """
        Load a configuration file from the disk.
        The configuration file must respect the INI syntax.
        The goal of these methods is to simplify configuration files management.

        :param filename: The filename to load. does not check for existence.
        :type filename: str
        :param section: The section to put the read config file into. This allow for
            multiple files for multiple purpose. Section is a human readable unique
            identifier.
        :type section: str
        :raise FileNotFoundError: If filename is not found on the disk.
        :raise json.decoder.JSONDecodeError: If filename could not be decoded as JSON.
        :returns: The parsed data.
        :rtype: dict

        .. warning:: **breaking changes:** before v1.1.0 that method use to load file
            using the configparser module. This have been dumped in favor of json files.
            Since that methods was apparently not used, there is no backward
            compatibility.

        Example::

            mygame.load_config('game_controls.json','game_control')

        """
        if self._configuration is None:
            self._configuration = {}
        if self._configuration_internals is None:
            self._configuration_internals = {}

        if section not in self._configuration_internals:
            self._configuration_internals[section] = {}

        with open(filename) as config_file:
            config_content = json.load(config_file)
            if section not in self._configuration.keys():
                self._configuration[section] = config_content
                self._configuration_internals[section]["loaded_from"] = filename
                return config_content

    def config(self, section: str = "main") -> dict:
        """Get the content of a previously loaded configuration section.

        :param section: The name of the section.
        :type section: str

        Example::

            if mygame.config('main')['pgl-version-required'] < 10200:
                print('The pygamelib version 1.2.0 or greater is required.')
                exit()
        """
        if section in self._configuration:
            return self._configuration[section]

    def create_config(self, section: str) -> None:
        """Initialize a new config section.

        The new section is a dictionary.

        :param section: The name of the new section.
        :type section: str

        Example::

            if mygame.config('high_scores') is None:
                mygame.create_config('high_scores')
            mygame.config('high_scores')['first_place'] = mygame.player.name
        """
        if self._configuration is None:
            self._configuration = {}
        if self._configuration_internals is None:
            self._configuration_internals = {}
        self._configuration[section] = {}
        self._configuration_internals[section] = {}

    def save_config(
        self, section: str = None, filename: str = None, append: bool = False
    ) -> None:
        """
        Save a configuration section.

        :param section: The name of the section to save on disk.
        :type section: str
        :param filename: The file to write in. If not provided it will write in the file
            that was used to load the given section. If section was not loaded from a
            file, save will raise an exception.
        :type filename: str
        :param append: Do we need to append to the file or replace the content
            (True = append, False = replace)
        :type append: bool

        Example::

            mygame.save_config('game_controls', 'data/game_controls.json')
        """
        if section is None:
            raise base.PglInvalidTypeException(
                "Game.save_config: section cannot be None."
            )
        elif section not in self._configuration:
            raise base.PglException(
                "unknown section", f"section {section} does not exists."
            )
        if (
            filename is None
            and "loaded_from" not in self._configuration_internals[section]
        ):
            raise base.PglInvalidTypeException(
                "filename cannot be None if section is new or was loaded manually."
            )
        elif filename is None:
            filename = self._configuration_internals[section]["loaded_from"]
        mode = "w"
        if append:
            mode = "a"
        with open(filename, mode) as file:
            json.dump(self._configuration[section], file)

    def add_board(self, level_number: int, board: Board) -> None:
        """Add a board for the level number.

        This method associate a Board (:class:`pygamelib.engine.Board`) to a level
        number.

        If the partial display is enabled at Game level (i.e: partial_display_viewport
        is not None and enable_partial_display is True), this method propagate the
        settings to the board automatically. Same for partial_display_focus.

        Example::

            game.add_board(1,myboard)

        :param level_number: the level number to associate the board to.
        :type level_number: int
        :param board: a Board object corresponding to the level number.
        :type board: pygamelib.engine.Board

        :raises PglInvalidTypeException: If either of these parameters are not of the
            correct type.
        """
        if type(level_number) is int:
            if isinstance(board, Board):
                # Propagate partial display settings.
                if (
                    self.enable_partial_display
                    and self.partial_display_viewport is not None
                ):
                    board.partial_display_viewport = self.partial_display_viewport
                    board.enable_partial_display = self.enable_partial_display
                    if self.partial_display_focus is not None:
                        board.partial_display_focus = self.partial_display_focus
                # Add the board to our list
                self._boards[level_number] = {
                    "board": board,
                    "npcs": [],
                    "projectiles": [],
                }
                # Taking ownership
                board.parent = self
            else:
                raise base.PglInvalidTypeException(
                    "The board paramater must be a pygamelib.engine.Board() object."
                )
        else:
            raise base.PglInvalidTypeException("The level number must be an int.")

    def __rename_level(self, init_lvl_num, dest_lvl_num):
        # Recursive method to find the first available position to re-index down all
        # boards.
        init_level = self._boards[init_lvl_num]
        if dest_lvl_num in self._boards.keys():
            self.__rename_level(dest_lvl_num, dest_lvl_num + 1)
            self._boards[dest_lvl_num] = init_level
        else:
            self._boards[dest_lvl_num] = init_level

    def insert_board(self, level_number: int, board: Board) -> None:
        """Insert a board for the level number.

        This method does basically the same thing than :meth:`add_board` except that if
        the level number is already associated it re-affect the numbers down.

        Example::

            game.insert_board(1,myboard_1)
            # level number 1 is associated with myboard_1
            game.insert_board(2,myboard_2)
            # level number 1 is associated with myboard_1
            # level number 2 is associated with myboard_2
            game.insert_board(2,myboard_3)
            # level number 1 is associated with myboard_1
            # level number 2 is now associated with myboard_3
            # level number 3 is associated with myboard_2

        :param level_number: the level number to associate the board to.
        :type level_number: int
        :param board: a Board object corresponding to the level number.
        :type board: pygamelib.engine.Board

        :raises PglInvalidTypeException: If either of these parameters are not of the
            correct type.
        """
        if type(level_number) is int:
            if isinstance(board, Board):
                if level_number in self._boards.keys():
                    self.__rename_level(level_number, level_number + 1)
                    self.add_board(level_number, board)
                else:
                    self.add_board(level_number, board)
            else:
                raise base.PglInvalidTypeException(
                    "The board paramater must be a pygamelib.engine.Board() object."
                )
        else:
            raise base.PglInvalidTypeException("The level number must be an int.")

    def get_board(self, level_number: int) -> Board:
        """
        This method returns the board associated with a level number.
        :param level_number: The number of the level.
        :type level_number: int

        :raises PglInvalidTypeException: if the level_number is not an int.

        Example::

            level1_board = mygame.get_board(1)
        """
        if type(level_number) is int:
            return self._boards[level_number]["board"]
        else:
            raise base.PglInvalidTypeException("The level number must be an int.")

    def current_board(self) -> Board:
        """
        This method return the board object corresponding to the current_level.

        Example::

            game.current_board().display()

        If current_level is set to a value with no corresponding board a PglException
        exception is raised with an invalid_level error.
        """
        if len(self._boards) <= 0:
            return None
        elif self.current_level in self._boards.keys():
            return self._boards[self.current_level]["board"]
        else:
            raise base.PglInvalidLevelException(
                "The current level does not correspond to any board."
            )

    def change_level(self, level_number: int) -> None:
        """
        Change the current level, load the board and place the player to the right
        place.

        Example::

            game.change_level(1)

        :param level_number: the level number to change to.
        :type level_number: int

        :raises base.PglInvalidTypeException: If parameter is not an int.
        """
        if type(level_number) is int:
            if self.player is None:
                raise base.PglException(
                    "undefined_player",
                    "Game.player is undefined. We cannot change level without a player."
                    " Please set player in your Game object: mygame.player = Player()"
                    " or set mygame.player = constants.NO_PLAYER",
                )
            if level_number in self._boards.keys():
                # If player is not None and not NO_PLAYER let's work
                if self.player != constants.NO_PLAYER:
                    # If it's not already the case, taking ownership of player
                    if self.player.parent != self:
                        self.player.parent = self
                    if self.player.pos[0] is not None or self.player.pos[1] is not None:
                        self._boards[self.current_level]["board"].clear_cell(
                            self.player.pos[0], self.player.pos[1]
                        )
                    self._boards[level_number]["board"].place_item(
                        self.player,
                        self._boards[level_number]["board"].player_starting_position[0],
                        self._boards[level_number]["board"].player_starting_position[1],
                    )

                self.current_level = level_number
                if isinstance(self.screen, Screen):
                    self.screen.trigger_rendering()
            else:
                raise base.PglInvalidLevelException(
                    f"Impossible to change level to an unassociated level (level number"
                    f" {level_number} is not associated with any board).\nHave you "
                    f"called:\ngame.add_board({level_number},Board()) ?"
                )
        else:
            raise base.PglInvalidTypeException(
                "level_number needs to be an int in change_level(level_number)."
            )

    def delete_level(self, lvl_number: int = None):
        """Delete a level and its associated Board from the game object.

        Both the level and the board can't be used after that (unless they are reloaded
        or replaced of course).

        :param lvl_number: The number of the level to remove.
        :type lvl_number: int

        :raises base.PglInvalidTypeException: If parameter is not an int.
        :raises base.PglInvalidLevelException: If parameter is not a valid level.

        Example::

            my_game.delete_level(1)
        """
        if lvl_number is not None:
            if lvl_number in self._boards.keys():
                del self._boards[lvl_number]
            else:
                raise base.PglInvalidLevelException(
                    f"Game.delete_level(lvl_number) : {lvl_number} is not a previously"
                    " associated level."
                )
        else:
            raise base.PglInvalidTypeException(
                "Game.delete_level(lvl_number) : lvl_number needs to be an int. "
                f"{type(lvl_number)} is not an int."
            )

    def delete_all_levels(self):
        """Delete all boards and their associated levels from the game object.

        You might want to think twice before using that function...

        Example::

            game.delete_all_levels()
        """
        self._boards = {}

    def add_npc(
        self, level_number, npc, row=None, column=None, layer=None, auto_layer=True
    ):
        """
        Add a NPC to the game. It will be placed on the board corresponding to the
        level_number. If row and column are not None, the NPC is placed at these
        coordinates. Else, it's randomly placed in an empty cell.

        Example::

            game.add_npc(1,my_evil_npc,5,2)

        :param level_number: the level number of the board.
        :type level_number: int
        :param npc: the NPC to place.
        :type npc: pygamelib.board_items.NPC
        :param row: the row coordinate to place the NPC at.
        :type row: int
        :param column: the column coordinate to place the NPC at.
        :type column: int

        If either of these parameters are not of the correct type, a
        PglInvalidTypeException exception is raised.

        .. Important:: If the NPC does not have an actuator, this method is going to
            affect a pygamelib.actuators.RandomActuator() to
            npc.actuator. And if npc.step == None, this method sets it to 1
        """
        if type(level_number) is int:
            if isinstance(npc, board_items.NPC):
                if row is None or column is None:
                    retry = 0
                    if row is not None and type(row) is not int:
                        raise base.PglInvalidTypeException("row must be an int.")
                    if column is not None and type(column) is not int:
                        raise base.PglInvalidTypeException("column must be an int.")
                    while True:
                        # TODO: Use NPC.width and NPC.height instead of -1!!!!
                        if row is None:
                            row = random.randint(
                                0, self._boards[level_number]["board"].size[1] - 1
                            )
                        if column is None:
                            column = random.randint(
                                0, self._boards[level_number]["board"].size[0] - 1
                            )
                        if isinstance(
                            self._boards[level_number]["board"].item(row, column),
                            board_items.BoardItemVoid,
                        ):
                            break
                        # Too much randomness to test
                        else:  # pragma: no cover
                            row = None
                            column = None
                            retry += 1
                if type(row) is int:
                    if type(column) is int:
                        if npc.actuator is None:
                            npc.actuator = actuators.RandomActuator(
                                moveset=[
                                    constants.UP,
                                    constants.DOWN,
                                    constants.LEFT,
                                    constants.RIGHT,
                                ],
                                parent=npc,
                            )
                        if npc.step is None:
                            npc.step = 1
                            npc.step_horizontal = 1
                            npc.step_vertical = 1
                        if layer is None:
                            self._boards[level_number]["board"].place_item(
                                npc, row, column
                            )
                        else:
                            self._boards[level_number]["board"].place_item(
                                npc, row, column, layer, auto_layer
                            )
                        self._boards[level_number]["npcs"].append(npc)
                    else:
                        raise base.PglInvalidTypeException("column must be an int.")
                else:
                    raise base.PglInvalidTypeException("row must be an int.")
            else:
                raise base.PglInvalidTypeException(
                    "The npc paramater must be a pygamelib.board_items.NPC() object."
                )
        else:
            raise base.PglInvalidTypeException("The level number must be an int.")

    def actuate_npcs(self, level_number, elapsed_time=0.0):
        """Actuate all NPCs on a given level

        This method actuate all NPCs on a board associated with a level. At the moment
        it means moving the NPCs but as the Actuators become more capable this method
        will evolve to allow more choice (like attack use objects, etc.)

        When all NPCs have been successfully actuated, the observers are notified of the
        change with the :boldblue:`pygamelib.engine.Game.actuate_npcs:npcs_actuated`
        event. Their is :blue:`value` passed for that event.

        :param level_number: The number of the level to actuate NPCs in.
        :type level_number: int
        :param elapsed_time: The amount of time that passed since last call. This
            parameter is not mandatory.
        :type elapsed_time: float

        Example::

            mygame.actuate_npcs(1)

        .. note:: This method only move NPCs when their actuator state is RUNNING. If it
            is PAUSED or STOPPED, the NPC is not moved.

        .. note:: Since version 1.2.0 it's possible for a Movable item to have
           different vertical and horizontal movement steps, so actuate_npc respect that
           by integrating the steps with a unit direction vector. It should be
           completely transparent and you should not expect any change. Just more
           movement freedom. If you do experience issues, please report a bug.

        .. note:: Since version 1.2.0 and the appearance of the realtime mode, we have
           to account for movement speed. This method does it.
        """
        if self.state == constants.RUNNING:
            if type(level_number) is int:
                if level_number in self._boards.keys():
                    self.screen.trigger_rendering()
                    for npc in self._boards[level_number]["npcs"]:
                        if npc.actuator.state == constants.RUNNING:
                            # Account for movement speed
                            npc.dtmove += elapsed_time
                            if (
                                self.mode == constants.MODE_RT
                                and npc.dtmove < npc.movement_speed
                            ):
                                continue
                            # Since version 1.2.0 horizontal and vertical movement
                            # amplitude can be different so we proceed in 2 steps:
                            #  1 - build a unit direction vector
                            #  2 - use its component to build a movement vector
                            nm = npc.actuator.next_move()
                            d = nm
                            if not isinstance(nm, base.Vector2D):
                                d = base.Vector2D.from_direction(nm, 1)
                            self._boards[level_number]["board"].move(
                                npc,
                                base.Vector2D(
                                    d.row * npc.step_vertical,
                                    d.column * npc.step_horizontal,
                                ),
                            )
                            # npc.dtmove = 0.0
                    self.notify(
                        self, "pygamelib.engine.Game.actuate_npcs:npcs_actuated"
                    )
                else:
                    raise base.PglInvalidLevelException(
                        f"Impossible to actuate NPCs for this level (level number "
                        f"{level_number} is not associated with any board)."
                    )
            else:
                raise base.PglInvalidTypeException(
                    "In actuate_npcs(level_number) the level_number must be an int."
                )

    def add_projectile(self, level_number, projectile, row=None, column=None):
        """
        Add a Projectile to the game. It will be placed on the board corresponding to
        level_number. Neither row nor column can be None.

        Example::

            game.add_projectile(1, fireball, 5, 2)

        :param level_number: the level number of the board.
        :type level_number: int
        :param projectile: the Projectile to place.
        :type projectile: :class:`~pygamelib.board_items.Projectile`
        :param row: the row coordinate to place the Projectile at.
        :type row: int
        :param column: the column coordinate to place the Projectile at.
        :type column: int

        If either of these parameters are not of the correct type, a
        PglInvalidTypeException exception is raised.

        .. Important:: If the Projectile does not have an actuator, this method is going
            to affect pygamelib.actuators.RandomActuator(moveset=[RIGHT])
            to projectile.actuator. And if projectile.step == None, this method sets it
            to 1.

        """
        if type(level_number) is int:
            if isinstance(projectile, board_items.Projectile):
                if row is None or column is None:
                    raise base.PglInvalidTypeException(
                        "In Game.add_projectile neither row nor column can be None."
                    )
                if type(row) is int:
                    if type(column) is int:
                        # If we're trying to send a projectile out of the board's bounds
                        # We do nothing and return.
                        if (
                            row >= self._boards[level_number]["board"].size[1]
                            or column >= self._boards[level_number]["board"].size[0]
                            or row < 0
                            or column < 0
                        ):
                            return
                        # If there is something were we should put the projectile,
                        # then we consider it an immediate hit.
                        check_object = self._boards[level_number]["board"].item(
                            row, column
                        )
                        if (
                            not isinstance(check_object, board_items.BoardItemVoid)
                            and not check_object.overlappable()
                        ):
                            if projectile.is_aoe:
                                # AoE is easy, just return everything in range
                                projectile.hit(
                                    self.neighbors(projectile.aoe_radius, check_object)
                                )
                                return
                            else:
                                projectile.hit([check_object])
                                return
                        if projectile.actuator is None:
                            projectile.actuator = actuators.RandomActuator(
                                moveset=[constants.RIGHT]
                            )
                        if projectile.step is None:
                            projectile.step = 1
                            projectile.step_vertical = 1
                            projectile.step_horizontal = 1
                        self._boards[level_number]["board"].place_item(
                            projectile, row, column
                        )
                        self._boards[level_number]["projectiles"].append(projectile)
                    else:
                        raise base.PglInvalidTypeException("column must be an int.")
                else:
                    raise base.PglInvalidTypeException("row must be an int.")
            else:
                raise base.PglInvalidTypeException(
                    "The projectile paramater must be a "
                    "pygamelib.board_items.Projectile() object."
                )
        else:
            raise base.PglInvalidTypeException("The level number must be an int.")

    def remove_npc(self, level_number, npc):
        """This methods remove the NPC from the level in parameter.

        :param level: The number of the level from where the NPC is to be removed.
        :type level: int
        :param npc: The NPC object to remove.
        :type npc: :class:`~pygamelib.board_items.NPC`

        Example::

            mygame.remove_npc(1, dead_npc)
        """
        self._boards[level_number]["npcs"].remove(npc)
        self.get_board(level_number).clear_cell(npc.pos[0], npc.pos[1])

    def actuate_projectiles(self, level_number, elapsed_time=0.0):
        """Actuate all Projectiles on a given level

        This method actuate all Projectiles on a board associated with a level.
        This method differs from actuate_npcs() as some logic is involved with
        projectiles that NPC do not have.
        This method decrease the available range by projectile.step each time it's
        called.
        It also detects potential collisions.
        If the available range falls to 0 or a collision is detected the projectile
        hit_callback is called.

        This method respects the Projectile.collision_exclusions parameter and does not
        register collisions with objects of a type present in that list.

        .. Important:: In this method, projectiles do not collide with overlappable
           items. If you want to detect collisions with overlappable objects, please
           implement your own projectile actuation method.

        :param level_number: The number of the level to actuate Projectiles in.
        :type level_number: int
        :param elapsed_time: The amount of time that passed since last call. This
            parameter is not mandatory.
        :type elapsed_time: float

        When all Projectiles have been successfully actuated, the observers are notified
        of the change with the
        :boldblue:`pygamelib.engine.Game.actuate_projectiles:projectiles_actuated`
        event. Their is :blue:`value` passed for that event.

        Example::

            mygame.actuate_projectiles(1)

        .. note:: This method only move Projectiles when their actuator state is
            RUNNING. If it is PAUSED or STOPPED, the Projectile is not moved.

        .. Important:: Please have a look at the
            :meth:`pygamelib.board_items.Projectile.hit` method for more information on
            the projectile hit mechanic.
        """
        if self.state == constants.RUNNING:
            if type(level_number) is int:
                if level_number in self._boards.keys():
                    self.screen.trigger_rendering()
                    board = self._boards[level_number]["board"]
                    # For each projectile we need to cover 3 cases:
                    #  1 - projectile range > 0 but the projectile collide with
                    #      something (a moving object that moves into the projectile)
                    #      => it's a hit
                    #  2 - Range still > 0, the projectile itself cannot move forward
                    #      because its path is blocked.  => it is also a hit
                    #  3 - Range falls to 0 without colliding with anything.
                    #      => it is a miss but we still need to callback with an empty
                    #      list or the AOE neighbors.

                    # First, create 3 vectors that are going to be used to project,
                    # check collisions and move the item.
                    dm = base.Vector2D()
                    pp = base.Vector2D()

                    for proj in self._boards[level_number]["projectiles"]:
                        if proj.actuator.state == constants.RUNNING:
                            # Account for movement speed
                            proj.dtmove += elapsed_time
                            if (
                                self.mode == constants.MODE_RT
                                and proj.dtmove < proj.movement_speed
                            ):
                                continue

                            if proj.range > 0:
                                umv = proj.actuator.next_move()
                                if not isinstance(umv, base.Vector2D):
                                    # Build a unit movement vector
                                    umv = base.Vector2D.from_direction(
                                        umv,
                                        1
                                        # proj.actuator.next_move(), 1
                                    )
                                # Build a movement vector

                                dm.row = umv.row * proj.step_vertical
                                dm.column = umv.column * proj.step_horizontal
                                # Then get a projected position (the projected position)
                                # is the position where the projectile should move if
                                # nothing blocks its path. And that's where it will be
                                # unless we detect a collision.
                                pp.row = proj.row + dm.row
                                pp.column = proj.column + dm.column
                                rppr = round(pp.row)
                                rppc = round(pp.column)
                                # v = proj.position_as_vector()
                                if (
                                    pp.row >= 0
                                    and rppr < board.height
                                    and pp.column >= 0
                                    and rppc < board.width
                                ):
                                    item = board.item(rppr, rppc)
                                    if (
                                        item != proj
                                        and not isinstance(
                                            item, board_items.BoardItemVoid
                                        )
                                        and not type(item) in proj.collision_exclusions
                                        and not item.overlappable()
                                        and (proj.collides_with(item, dm))
                                    ):
                                        if proj.is_aoe:
                                            # AoE is easy, just return
                                            # everything in range
                                            proj.hit(
                                                self.neighbors(proj.aoe_radius, proj)
                                            )
                                            return
                                        else:
                                            # Else just the item
                                            proj.hit([item])
                                            return
                                    else:
                                        board.move(proj, dm)
                                        proj.dtmove = 0.0
                                        proj.range -= proj.step
                                else:
                                    proj.range = 0
                            elif proj.range == 0:
                                if proj.is_aoe:
                                    proj.hit(self.neighbors(proj.aoe_radius, proj))
                                else:
                                    proj.hit([board.generate_void_cell()])
                            else:
                                self._boards[level_number]["projectiles"].remove(proj)
                                board.clear_cell(proj.pos[0], proj.pos[1], proj.pos[2])
                                # Since it's all in the same turn we don't need that
                                # code here
                                # if proj in self._boards[level_number][
                                #     "board"
                                # ]._movables and proj != self._boards[level_number][
                                #     "board"
                                # ].item(
                                #     proj.pos[0], proj.pos[1], proj.pos[2]
                                # ):
                                #     self._boards[level_number][
                                #         "board"
                                #     ]._movables.discard(proj)
                        elif proj.actuator.state == constants.STOPPED:
                            self._boards[level_number]["projectiles"].remove(proj)
                            board.clear_cell(proj.pos[0], proj.pos[1], proj.pos[2])
                            # There is a possibility when a lot of projectiles are on
                            # the board that some projectiles are missed in the cleaning
                            # process when their actuator is set to stop. The reason is
                            # that it needs one more turn to be cleared and during that
                            # turn the cell might have been cleaned. In that case we
                            # need to make sure no projectile remains in the movable
                            # stack.
                            if proj in self._boards[level_number][
                                "board"
                            ]._movables and proj != self._boards[level_number][
                                "board"
                            ].item(
                                proj.pos[0], proj.pos[1], proj.pos[2]
                            ):
                                self._boards[level_number]["board"]._movables.discard(
                                    proj
                                )
                    self.notify(
                        self,
                        "pygamelib.engine.Game.actuate_projectiles:"
                        "projectiles_actuated",
                    )
                else:
                    raise base.PglInvalidLevelException(
                        f"Impossible to actuate Projectiles for this level (level "
                        f"number {level_number} is not associated with any board)."
                    )
            else:
                raise base.PglInvalidTypeException(
                    "In actuate_npcs(level_number) the level_number must be an int."
                )

    def animate_items(self, level_number, elapsed_time=0.0):
        """That method goes through all the BoardItems of a given map and call
        Animation.next_frame().

        When all items have been successfully animated, the observers are notified of
        the change with the
        :boldblue:`pygamelib.engine.Game.animate_items:items_animated`
        event. Their is :blue:`value` passed for that event.

        :param level_number: The number of the level to animate items in.
        :type level_number: int
        :param elapsed_time: The amount of time that passed since last call. This
            parameter is not mandatory.
        :type elapsed_time: float

        :raise: :class:`~pygamelib.base.PglInvalidLevelException`
            :class:`~pygamelib.base.PglInvalidTypeException`

        Example::

            mygame.animate_items(1)

        """
        if self.state == constants.RUNNING:
            if type(level_number) is int:
                if level_number in self._boards.keys():
                    for item in (
                        self._boards[level_number]["board"].get_immovables()
                        + self._boards[level_number]["board"].get_movables()
                    ):
                        if item.animation is not None:
                            item.animation.dtanimate += elapsed_time
                            if (
                                self.mode == constants.MODE_RT
                                and item.animation.dtanimate
                                < item.animation.display_time
                            ):
                                continue
                            item.animation.dtanimate = 0.0
                            item.animation.next_frame()
                    self.notify(
                        self, "pygamelib.engine.Game.animate_items:items_animated"
                    )
                else:
                    raise base.PglInvalidLevelException(
                        "Impossible to animate items for this level (level number "
                        f"{level_number} is not associated with any board)."
                    )
            else:
                raise base.PglInvalidTypeException(
                    "In animate_items(level_number) the level_number must be an int."
                )

    def display_player_stats(
        self, life_model=graphics.RED_RECT, void_model=graphics.BLACK_RECT
    ):  # pragma: no cover
        """Display the player name and health.

        .. deprecated:: This method is completely deprecated and not even compatible
           with the Screen Buffer system. **It will be removed in 1.4.0**.

        This method print the Player name, a health bar (20 blocks of life_model). When
        life is missing the complement (20-life missing) is printed using void_model.
        It also display the inventory value as "Score".

        :param life_model: The character(s) that should be used to represent the
            *remaining* life.
        :type life_model: str
        :param void_model: The character(s) that should be used to represent the
            *lost* life.
        :type void_model: str

        .. note:: This method might change in the future. Particularly it could take a
            template of what to display.

        """
        if self.player is None or self.player == constants.NO_PLAYER:
            return ""
        info = ""
        info += f" {self.player.name}"
        nb_blocks = int((self.player.hp / self.player.max_hp) * 20)
        info += " [" + life_model * nb_blocks + void_model * (20 - nb_blocks) + "]"
        info += "     Score: " + str(self.player.inventory.value())
        print(info)

    def move_player(self, direction, step=1):
        """
        Easy wrapper for Board.move().

        Example::

            mygame.move_player(constants.RIGHT,1)
        """
        if (
            self.state == constants.RUNNING
            and self.player is not None
            and self.player != constants.NO_PLAYER
        ):
            self._boards[self.current_level]["board"].move(self.player, direction, step)
            if isinstance(self.screen, Screen):
                self.screen.trigger_rendering()

    def display_board(self):
        """Display the current board.

        The behavior of that function is dependant on how you configured this object.
        If you set enable_partial_display to True AND partial_display_viewport is set
        to a correct value, it will call Game.current_board().display_around() with the
        correct parameters.
        The partial display will be centered on the player (Game.player).
        Otherwise it will just call Game.current_board().display().

        If the player is not set or is set to constants.NO_PLAYER partial display won't
        activate automatically.

        Example::

            mygame.enable_partial_display = True
            # Number of rows, number of column (on each side, total viewport
            # will be 20x20 in that case).
            mygame.partial_display_viewport = [10, 10]
            # This will call Game.current_board().display_around()
            mygame.display()
            mygame.enable_partial_display = False
            # This will call Game.current_board().display()
            mygame.display()
        """
        if (
            self.enable_partial_display
            and self.partial_display_viewport is not None
            and type(self.partial_display_viewport) is list
            and self.player is not None
            and self.player != constants.NO_PLAYER
        ):
            # display_around(self, object, p_row, p_col)
            self.current_board().display_around(
                self.player,
                self.partial_display_viewport[0],
                self.partial_display_viewport[1],
            )
        else:
            self.current_board().display()

    def neighbors(self, radius=1, obj=None):
        """Get a list of neighbors (non void item) around an object.

        This method returns a list of objects that are all around an object between the
        position of an object and all the cells at **radius**.

        :param radius: The radius in which non void item should be included
        :type radius: int
        :param object: The central object. The neighbors are calculated for that object.
            If None, the player is the object.
        :type object: pygamelib.board_items.BoardItem
        :return: A list of BoardItem. No BoardItemVoid is included.
        :raises PglInvalidTypeException: If radius is not an int.

        Example::

            for item in game.neighbors(2):
                print(f'{item.name} is around player at coordinates '
                    '({item.pos[0]},{item.pos[1]})')
        """
        if obj is None:
            obj = self.player
        return self.current_board().neighbors(obj, radius)

    def load_board(self, filename, lvl_number=0):
        """Load a saved board

        Load a Board saved on the disk as a JSON file. This method creates a new Board
        object, populate it with all the elements (except a Player) and then return it.

        If the filename argument is not an existing file, the open function is going to
        raise an exception.

        This method, load the board from the JSON file, populate it with all BoardItem
        included, check for sanity, init the board with BoardItemVoid and then associate
        the freshly created board to a lvl_number.
        It then create the NPCs and add them to the board.

        :param filename: The file to load
        :type filename: str
        :param lvl_number: The level number to associate the board to. Default is 0.
        :type lvl_number: int
        :returns: a newly created board (see :class:`pygamelib.engine.Board`)

        Example::

            mynewboard = game.load_board( 'awesome_level.json', 1 )
            game.change_level( 1 )
        """
        data = dict()
        with open(filename, "r") as f:
            data = json.load(f)
        local_board = None
        if "data_version" in data.keys() and data["data_version"] >= 2:
            local_board = Board.load(data)
            self.add_board(lvl_number, local_board)
            for mov in local_board.get_movables():
                if isinstance(mov, board_items.NPC):
                    local_board.remove_item(mov)
                    self.add_npc(lvl_number, mov, mov.row, mov.column, mov.layer)
                    if isinstance(mov.actuator, actuators.PathFinder):
                        mov.actuator.game = self
                        mov.actuator.add_waypoint(mov.row, mov.column)
            # Now load the object library if there's any.
            if "library" in data.keys():
                self.object_library = []
                for e in data["library"]:
                    item = Board.instantiate_item(e)
                    if item is not None:
                        self.object_library.append(item)
        else:
            local_board = Board()
            data_keys = data.keys()
            if "name" in data_keys:
                local_board.name = data["name"]
            if "size" in data_keys:
                local_board.size = data["size"]
                # if len(local_board.size) < 3:
                #     local_board.size.append(2)
            if "player_starting_position" in data_keys:
                local_board.player_starting_position = data["player_starting_position"]
            if "ui_border_top" in data_keys:
                local_board.ui_border_top = data["ui_border_top"]
            if "ui_border_bottom" in data_keys:
                local_board.ui_border_bottom = data["ui_border_bottom"]
            if "ui_border_left" in data_keys:
                local_board.ui_border_left = data["ui_border_left"]
            if "ui_border_right" in data_keys:
                local_board.ui_border_right = data["ui_border_right"]
            if "ui_board_void_cell" in data_keys:
                local_board.ui_board_void_cell = data["ui_board_void_cell"]
            if "ui_board_void_cell_sprixel" in data_keys:
                local_board.ui_board_void_cell_sprixel = data[
                    "ui_board_void_cell_sprixel"
                ]
            # Now let's make it better: if we have a board_void_cell but not a
            # board_void_cell_sprixel we convert it.
            if local_board.ui_board_void_cell is not None and (
                local_board.ui_board_void_cell_sprixel is None
                or not isinstance(local_board.ui_board_void_cell_sprixel, core.Sprixel)
            ):
                local_board.ui_board_void_cell_sprixel = core.Sprixel(
                    local_board.ui_board_void_cell
                )
            # Now we need to recheck for board sanity
            local_board.check_sanity()
            # and re-initialize the board (mainly to attribute a new model to the void
            # cells as it's not dynamic).
            local_board.init_board()
            # Then add board to the game
            self.add_board(lvl_number, local_board)

            # Now load the library if any
            if "library" in data_keys:
                self.object_library = []
                for e in data["library"]:
                    item = Board.instantiate_item(e)
                    if item is not None:
                        self.object_library.append(item)

            # Now let's place the good stuff on the board
            if "map_data" in data_keys:
                for pos_x in data["map_data"].keys():
                    x = int(pos_x)
                    for pos_y in data["map_data"][pos_x].keys():
                        y = int(pos_y)
                        ref = data["map_data"][pos_x][pos_y]
                        obj_keys = ref.keys()
                        if "object" in obj_keys:
                            o = Game._ref2obj(ref)
                            if not isinstance(o, board_items.NPC) and not isinstance(
                                o, board_items.BoardItemVoid
                            ):
                                local_board.place_item(o, x, y)
                            elif isinstance(o, board_items.NPC):
                                self.add_npc(lvl_number, o, x, y)
                                if isinstance(o.actuator, actuators.PathFinder):
                                    o.actuator.game = self
                                    o.actuator.add_waypoint(x, y)

                        else:
                            base.Text.warn(
                                f"while loading the board in {filename}, at coordinates"
                                f' [{pos_x},{pos_y}] there is an entry without "object"'
                                " attribute. NOT LOADED."
                            )
        return local_board

    def save_board(self, lvl_number, filename):
        """Save a board to a JSON file

        This method saves a Board and everything in it but the BoardItemVoid.

        Not check are done on the filename, if anything happen you get the exceptions
        from open().

        :param lvl_number: The level number to get the board from.
        :type lvl_number: int
        :param filename: The path to the file to save the data to.
        :type filename: str

        :raises PglInvalidTypeException: If any parameter is not of the right type
        :raises PglInvalidLevelException: If the level is not associated with a Board.

        Example::

            game.save_board( 1, 'hac-maps/level1.json')

        If Game.object_library is not an empty array, it will be saved also.

        .. warning:: In version 1.3.0 the :class:`~pygamelib.engine.Board` class changed
           a lot and a layer system has been added. Therefor, boards saved from version
           1.3.0+ are *not* compatible with previous version. Previous boards can be
           loaded (:meth:`Game.load_board()` is backward compatible), but when saved
           they will be converted to the new format.
        """
        if type(lvl_number) is not int:
            raise base.PglInvalidTypeException(
                "lvl_number must be an int in Game.save_board()"
            )
        if type(filename) is not str:
            raise base.PglInvalidTypeException(
                "filename must be a str in Game.save_board()"
            )
        if lvl_number not in self._boards:
            raise base.PglInvalidLevelException(
                f"lvl_number {lvl_number}"
                " does not correspond to any level associated with a board in "
                "Game.save_board()"
            )
        # With version 1.3.0+ this method is a lot cleaner...
        data = self._boards[lvl_number]["board"].serialize()
        if len(self.object_library) > 0:
            data["library"] = []
            for o in self.object_library:
                data["library"].append(o.serialize())

        with open(filename, "w") as f:
            json.dump(data, f)

    def start(self):
        """Set the game engine state to RUNNING.

        The game has to be RUNNING for actuate_npcs() and move_player() to do anything.

        Example::

            mygame.start()
        """
        self.state = constants.RUNNING
        self.previous_time = time.perf_counter()

    def pause(self):
        """Set the game engine state to PAUSE.

        Example::

            mygame.pause()
        """
        self.state = constants.PAUSED

    def stop(self):

        """Set the game engine state to STOPPED.

        Example::

            mygame.stop()
        """
        self.state = constants.STOPPED

    @staticmethod
    def _string_to_constant(s):
        if type(s) is int:
            return s
        elif s == "UP":
            return constants.UP
        elif s == "DOWN":
            return constants.DOWN
        elif s == "RIGHT":
            return constants.RIGHT
        elif s == "LEFT":
            return constants.LEFT
        elif s == "DRUP":
            return constants.DRUP
        elif s == "DRDOWN":
            return constants.DRDOWN
        elif s == "DLDOWN":
            return constants.DLDOWN
        elif s == "DLUP":
            return constants.DLUP

    @staticmethod
    def _ref2obj(ref):
        obj_keys = ref.keys()
        local_object = board_items.BoardItemVoid()
        if "Wall" in ref["object"]:
            local_object = board_items.Wall()
        elif "Treasure" in ref["object"]:
            local_object = board_items.Treasure()
            if "value" in obj_keys:
                local_object.value = ref["value"]
            # size is deprecated in favor of inventory_space.
            # This is kept for backward compatibility and silent migration.
            if "size" in obj_keys:
                local_object._inventory_space = ref["size"]  # pragma: no cover
            if "inventory_space" in obj_keys:
                local_object._inventory_space = ref["inventory_space"]
        elif "GenericStructure" in ref["object"]:
            local_object = board_items.GenericStructure()
            if "value" in obj_keys:
                local_object.value = ref["value"]
            # size is deprecated in favor of inventory_space.
            # This is kept for backward compatibility and silent migration.
            if "size" in obj_keys:
                local_object._inventory_space = ref["size"]  # pragma: no cover
            if "inventory_space" in obj_keys:
                local_object._inventory_space = ref["inventory_space"]
            if "pickable" in obj_keys:
                local_object.set_pickable(ref["pickable"])
            if "overlappable" in obj_keys:
                local_object.set_overlappable(ref["overlappable"])
        elif "Door" in ref["object"]:
            local_object = board_items.Door()
            if "value" in obj_keys:
                local_object.value = ref["value"]
            # size is deprecated in favor of inventory_space.
            # This is kept for backward compatibility and silent migration.
            if "size" in obj_keys:
                local_object._inventory_space = ref["size"]  # pragma: no cover
            if "inventory_space" in obj_keys:
                local_object._inventory_space = ref["inventory_space"]
            if "pickable" in obj_keys:
                local_object.set_pickable(ref["pickable"])
            if "overlappable" in obj_keys:
                local_object.set_overlappable(ref["overlappable"])
            if "restorable" in obj_keys:
                local_object.set_restorable(ref["restorable"])
        elif "GenericActionableStructure" in ref["object"]:
            local_object = board_items.GenericActionableStructure()
            if "value" in obj_keys:
                local_object.value = ref["value"]
            # size is deprecated in favor of inventory_space.
            # This is kept for backward compatibility and silent migration.
            if "size" in obj_keys:
                local_object._inventory_space = ref["size"]  # pragma: no cover
            if "inventory_space" in obj_keys:
                local_object._inventory_space = ref["inventory_space"]
            if "pickable" in obj_keys:
                local_object.set_pickable(ref["pickable"])
            if "overlappable" in obj_keys:
                local_object.set_overlappable(ref["overlappable"])
        elif "NPC" in ref["object"]:
            local_object = board_items.NPC()
            if "value" in obj_keys:
                local_object.value = ref["value"]
            # size is deprecated in favor of inventory_space.
            # This is kept for backward compatibility and silent migration.
            if "size" in obj_keys:
                local_object._inventory_space = ref["size"]  # pragma: no cover
            if "inventory_space" in obj_keys:
                local_object._inventory_space = ref["inventory_space"]
            if "hp" in obj_keys:
                local_object.hp = ref["hp"]
            if "max_hp" in obj_keys:
                local_object.max_hp = ref["max_hp"]
            if "step" in obj_keys:
                local_object.step = ref["step"]
            if "remaining_lives" in obj_keys:
                local_object.remaining_lives = ref["remaining_lives"]
            if "attack_power" in obj_keys:
                local_object.attack_power = ref["attack_power"]
            if "actuator" in obj_keys:
                if "RandomActuator" in ref["actuator"]["type"]:
                    local_object.actuator = actuators.RandomActuator(moveset=[])
                    if "moveset" in ref["actuator"].keys():
                        for m in ref["actuator"]["moveset"]:
                            local_object.actuator.moveset.append(
                                Game._string_to_constant(m)
                            )
                elif "PathActuator" in ref["actuator"]["type"]:
                    local_object.actuator = actuators.PathActuator(path=[])
                    if "path" in ref["actuator"].keys():
                        for m in ref["actuator"]["path"]:
                            local_object.actuator.path.append(
                                Game._string_to_constant(m)
                            )
                elif "PatrolActuator" in ref["actuator"]["type"]:
                    local_object.actuator = actuators.PatrolActuator(path=[])
                    if "path" in ref["actuator"].keys():
                        for m in ref["actuator"]["path"]:
                            local_object.actuator.path.append(
                                Game._string_to_constant(m)
                            )
                elif "PathFinder" in ref["actuator"]["type"]:
                    local_object.actuator = actuators.PathFinder(
                        game=Game(), parent=local_object
                    )
                    if "circle_waypoints" in ref["actuator"].keys():
                        local_object.actuator.circle_waypoints = ref["actuator"][
                            "circle_waypoints"
                        ]
                    if "waypoints" in ref["actuator"].keys():
                        for m in ref["actuator"]["waypoints"]:
                            local_object.actuator.add_waypoint(m[0], m[1])
        # Now what remains is what is common to all BoardItem
        if not isinstance(local_object, board_items.BoardItemVoid):
            if "name" in obj_keys:
                local_object.name = ref["name"]
            if "model" in obj_keys:
                local_object.model = ref["model"]
            if "sprixel" in obj_keys:
                local_object.sprixel = core.Sprixel.load(ref["sprixel"])
            if "type" in obj_keys:
                local_object.type = ref["type"]
        return local_object


class Inventory(base.PglBaseObject):
    """A class that represent the Player (or NPC) inventory.

    This class is pretty straightforward: it is an object container, you can add, get
    and remove items and you can get a value from the objects in the inventory.

    On top of that, starting with version 1.3.0, a constraints system has been added.
    It allows to specify a certain amount of constraints that will be applied to the
    items when they are added to the inventory.

    For the moment, constraints are limited to the number of items with a given type/
    name/value (any combination of these three).

    When a constraint is violated, the item is not added to the inventory and a
    notification is broadcasted to the observers of the inventory. A
    PglInventoryException is also raised with name "constraint_violation" and the
    constraint details in description.

    .. note:: You can print() the inventory. This is mostly useful for debug as you want
        to have a better display in your game.

    .. warning:: The :class:`~pygamelib.engine.Game` engine and
        :class:`~pygamelib.board_items.Player` takes care to initiate an inventory for
        the player, you don't need to do it.

    """

    def __init__(self, max_size=10, parent=None):
        """
        The constructor takes two parameters: the maximum size of the inventory. And the
        Inventory owner/parent.

        .. role:: boldblue
        .. role:: blue

        Each :class:`~pygamelib.board_items.BoardItem` that is going to be put in the
        inventory has a size (default is 1), the total addition of all these size cannot
        exceed max_size.

        :param max_size: The maximum size of the inventory. Default value: 10.
        :type max_size: int
        :param parent: The parent object (usually a BoardItem).
        """
        super().__init__()
        self.max_size = max_size
        self.__items = []
        self.parent = parent
        self.__constraints = {}

    def __str__(self):
        s = "=============\n"
        s += "= inventory =\n"
        s += "============="
        types = {}
        for i in self.__items:
            if i.name in types.keys():
                types[i.name]["size"] += i.inventory_space
            else:
                types[i.name] = {
                    "size": i.inventory_space,
                    "model": i.model,
                }
        for k in types.keys():
            s += f"\n{types[k]['model']} : {types[k]['size']}"
        return s

    @property
    def items(self):
        """Return the list of all items in the inventory.

        :return: a list of :class:`~pygamelib.board_items.BoardItem`
        :rtype: list

        Example::

            for item in game.player.inventory.items:
                print(f"This is a mighty item: {item.name}")
        """
        return self.__items

    @property
    def constraints(self):
        """
        .. image:: https://img.shields.io/badge/-Alpha-orange

        Return the list of all constraints in the inventory.

        :return: a list of constraints (dict)
        :rtype: list

        Example::

            for cstr in game.player.inventory.constraints:
                print(f" - {cstr[name]}")
        """
        return self.__constraints.values()

    def add_item(self, item):
        """Add an item to the inventory.

        This method will add an item to the inventory unless:

         * it is not an instance of :class:`~pygamelib.board_items.BoardItem`,
         * you try to add an item that is not pickable,
         * there is no more space left in the inventory (i.e: the cumulated size of the
           inventory + your item.inventory_space is greater than the inventory max_size)
         * An existing constraint is violated.

        :param item: the item you want to add
        :type item: :class:`~pygamelib.board_items.BoardItem`
        :return: The index of the newly added item in the inventory or None if the item
           could not be added.
        :rtype: int|None
        :raise: :class:`~pygamelib.base.PglInventoryException`,
           :class:`~pygamelib.base.PglInvalidTypeException`

        When an item is successfully added, the observers are notified of the change
        with the :boldblue:`pygamelib.engine.Inventory.add_item` event. The item that
        was added is passed as the :blue:`value` of the event.

        When something goes wrong exceptions are raised. The following exceptions can be
        raised (:class:`~pygamelib.base.PglInventoryException`):

        * not_pickable: The item you try to add is not pickable.
        * not_enough_space: There is not enough space left in the inventory.
        * constraint_violation: A constraint is violated.

        A :class:`~pygamelib.base.PglInvalidTypeException` is raised when the item you
        try to add is not a :class:`~pygamelib.board_items.BoardItem`.

        .. role:: boldblue


        Example::

            item = Treasure(model=graphics.Models.MONEY_BAG,size=2,name='Money bag')
            try:
                mygame.player.inventory.add_item(item)
            expect PglInventoryException as e:
                if e.error == 'not_enough_space':
                    print(f"Impossible to add {item.name} to the inventory, there is no"
                    "space left in it!")
                    print(e.message)
                elif e.error == 'not_pickable':
                    print(e.message)

        .. Note:: In versions prior to 1.3.0, the inventory object was changing the
           name of the item if another item with the same name was already in the
           inventory. This is (fortunately) not the case anymore. The Inventory class
           does NOT modify the items that are stored into it anymore.

        """
        if isinstance(item, board_items.BoardItem):
            if item.pickable():
                # if (
                #     item.name is None
                #     or item.name == ""
                #     or item.name in self.__items.keys()
                # ):
                #     item.name = f"{item.name}_{uuid.uuid4().hex}"
                if (
                    hasattr(item, "inventory_space")
                    and self.max_size >= self.size() + item.inventory_space
                ):
                    itm_cstr = ["item_name", "item_type", "item_value"]
                    for cstr in self.__constraints.values():
                        for ics in itm_cstr:
                            if (
                                cstr[ics] is not None
                                and getattr(item, ics.split("_")[1]) == cstr[ics]
                                and len(self.search(cstr[ics])) >= cstr["max_number"]
                            ):
                                raise base.PglInventoryException(
                                    "constraint_violation",
                                    f"{item.name} cannot be added to the inventory, "
                                    f"the constraint {cstr['constraint_name']} is "
                                    "violated!",
                                )
                    self.__items.append(item)
                    self.notify(self, "pygamelib.engine.Inventory.add_item", item)
                    return len(self.__items) - 1
                else:
                    raise base.PglInventoryException(
                        "not_enough_space",
                        "There is not enough space left in the inventory. Max. size: "
                        + str(self.max_size)
                        + ", current inventory size: "
                        + str(self.size())
                        + " and item size: "
                        + str(item.inventory_space),
                    )
            else:
                raise base.PglInventoryException(
                    "not_pickable",
                    f"The item (name='{item.name}') is not pickable. Make sure to only "
                    "add pickable objects to the inventory.",
                )
        else:
            raise base.PglInvalidTypeException(
                "The item is not an instance of BoardItem. The item is of type: "
                + str(type(item))
            )

    def size(self):
        """
        Return the cumulated size of the inventory.
        It can be used in the UI to display the size compared to max_size for example.

        :return: size of inventory
        :rtype: int

        Example::

            print(f"Inventory: {mygame.player.inventory.size()}/"
            "{mygame.player.inventory.max_size}")
        """
        val = 0
        for i in self.__items:
            if hasattr(i, "inventory_space"):
                val += i.inventory_space
        return val

    def available_space(self) -> int:
        """Return the available space in the inventory.

        That is to say, Inventory.max_size - Inventory.size().

        The returned number is comprised between 0 and Inventory.max_size.

        :return: The size as an int.
        :rtype: int

        Example::

            method()
        """
        return max(0, self.max_size - self.size())

    def empty(self):
        """Empty the inventory.

        .. role:: boldblue

        The observers are notified that the Inventory has been emptied with the
        :boldblue:`pygamelib.engine.Inventory.empty` event. Nothing is passed as the
        value.

        Example::

            if inventory.size() > 0:
                inventory.empty()
        """
        self.__items = []
        self.notify(self, "pygamelib.engine.Inventory.empty", None)

    def value(self):
        """
        Return the cumulated value of the inventory.
        It can be used for scoring for example.

        :return: value of inventory
        :rtype: int

        Example::

            if inventory.value() >= 10:
                print('Victory!')
                break
        """
        val = 0
        for i in self.__items:
            if hasattr(i, "value"):
                val += i.value
        return val

    def items_name(self):
        """Return the list of all items names in the inventory.

        :return: a list of string representing the items names.
        :rtype: list

        """
        return [i.name for i in self.__items]

    def search(self, query):
        """Search for objects in the inventory.

        All objects that matches the query are going to be returned. Search is performed
        on the name and type of the object.

        :param query: the query that items in the inventory have to match to be returned
        :type name: str
        :returns: a list of BoardItems.
        :rtype: list

        Example::

            for item in game.player.inventory.search('mighty'):
                print(f"This is a mighty item: {item.name}")
        """
        if query is None:
            return []
        return [
            item
            for item in self.__items
            if query in item.name
            or query in item.type
            or (type(query) is int and query == item.value)
        ]

    def get_item(self, name):
        """Return the FIRST item corresponding to the name given in argument.

        :param name: the name of the item you want to get.
        :type name: str
        :return: An item.
        :rtype: :class:`~pygamelib.board_items.BoardItem` | None

        Example::

            life_container = mygame.player.inventory.get_item('heart_1')
            if isinstance(life_container,GenericActionableStructure):
                life_container.action(life_container.action_parameters)

        .. note:: Please note that the item object reference is returned but nothing is
            changed in the inventory. The item hasn't been removed.

        .. important:: Starting with version 1.3.0 this method does not raise exceptions
           anymore. Instead it returns None if no item is found. It's behavior also
           changed from returning a precise item to the first one that matches the name.

        """
        for i in self.__items:
            if i.name == name:
                return i

    def get_items(self, name):
        """Return ALL items matching the name given in argument.

        :param name: the name of the item you want to get.
        :type name: str
        :return: An array of items.
        :rtype: list

        Example::

            for life_container in mygame.player.inventory.get_items('heart_1'):
                if isinstance(life_container,GenericActionableStructure):
                    life_container.action(life_container.action_parameters)

        .. note:: Please note that the item object reference is returned but nothing is
            changed in the inventory. The item hasn't been removed.

        .. versionadded:: 1.3.0

        """
        rv = []
        for i in self.__items:
            if i.name == name:
                rv.append(i)
        return rv

    def delete_item(self, name):
        """Delete THE FIRST item matching the name given in argument.

        :param name: the name of the items you want to delete.
        :type name: str

        When an item is successfully removed, the observers are notified of the change
        with the :boldblue:`pygamelib.engine.Inventory.delete_item` event. The item that
        was deleted is passed as the :blue:`value` of the event.

        Example::

            mygame.player.inventory.delete_item('heart_1')

        .. important:: Starting with version 1.3.0 this method does not raise exceptions
           anymore. It's behavior also changed from deleting a precise item to deleting
           the first one that matches the name.

        """
        for i in range(len(self.__items)):
            if self.__items[i].name == name:
                self.notify(
                    self, "pygamelib.engine.Inventory.delete_item", self.__items[i]
                )
                del self.__items[i]
                break

    def delete_items(self, name):
        """Delete ALL items matching the name given in argument.

        :param name: the name of the items you want to delete.
        :type name: str

        The observers are notified of each deletion
        with the :boldblue:`pygamelib.engine.Inventory.delete_item` event. The item
        that was deleted is passed as the :blue:`value` of the event.

        Example::

            mygame.player.inventory.delete_items('heart_1')

        .. versionadded:: 1.3.0

        """
        for i in range(len(self.__items) - 1, -1, -1):
            if self.__items[i].name == name:
                self.notify(
                    self, "pygamelib.engine.Inventory.delete_item", self.__items[i]
                )
                del self.__items[i]

    def add_constraint(
        self,
        constraint_name: str,
        item_type: str = None,
        item_name: str = None,
        item_value: int = None,
        max_number: int = 1,
    ):
        """
        .. image:: https://img.shields.io/badge/-Alpha-orange

        Add a constraint to the inventory.

        :param constraint_name: the name of the constraint.
        :type constraint_name: str
        :param item_type: the type of the item.
        :type item_type: str
        :param item_name: the name of the item.
        :type item_name: str
        :param item_value: the value of the item.
        :type item_name: int
        :param max_number: the maximum number of items that match the item_* parameters
           that can be in the inventory.
        :type max_number: int

        The observers are notified of the addition of the constraint with the
        :boldblue:`pygamelib.engine.Inventory.add_constraint` event. The constraint that
        was added is passed as the :blue:`value` of the event as a dictionnary.

        .. versionadded:: 1.3.0

        """
        if item_name is None and item_type is None and item_value is None:
            raise base.PglInventoryException(
                "invalid_constraint",
                "You must specify at least one of item_name, item_type or item_value",
            )
        if constraint_name is None or constraint_name == "" or max_number is None:
            raise base.PglInventoryException(
                "invalid_constraint",
                "You must specify constraint_name and max_number",
            )
        self.__constraints[constraint_name] = {
            "constraint_name": constraint_name,
            "max_number": max_number,
            "item_type": item_type,
            "item_name": item_name,
            "item_value": item_value,
        }
        self.notify(
            self,
            "pygamelib.engine.Inventory.add_constraint",
            self.__constraints[constraint_name],
        )

    def remove_constraint(self, constraint_name: str):
        """
        .. image:: https://img.shields.io/badge/-Alpha-orange

        Remove a constraint from the inventory.

        :param constraint_name: the name of the constraint.
        :type constraint_name: str

        The observers are notified of the removal of the constraint with the
        :boldblue:`pygamelib.engine.Inventory.remove_constraint` event. The constraint
        that was removed is passed as the :blue:`value` of the event as a dictionnary.

        .. versionadded:: 1.3.0

        """
        if constraint_name in self.__constraints:
            self.notify(
                self,
                "pygamelib.engine.Inventory.remove_constraint",
                self.__constraints[constraint_name],
            )
            del self.__constraints[constraint_name]

    def clear_constraints(self):
        """Remove all constraints from the inventory.


        The observers are notified with the
        :boldblue:`pygamelib.engine.Inventory.clear_constraints` event. The
        :blue:`value` is set to None for this event.

        .. versionadded:: 1.3.0

        """
        self.notify(
            self,
            "pygamelib.engine.Inventory.clear_constraints",
            None,
        )
        self.__constraints = {}

    def serialize(self):
        """Serialize the inventory in a dictionary.

        :returns: The serialized data.
        :rtype: dict

        .. versionadded:: 1.3.0

        Example::

            json.dump(my_inventory.serialize(), out_file)
        """
        ret_data = dict()
        ret_data["max_size"] = self.max_size
        ret_data["items"] = [i.serialize() for i in self.__items]
        return ret_data

    @classmethod
    def load(cls, data: dict):
        """Load serialized data into a new Inventory object.

        :param data: The serialized data
        :type data: dict
        :return: A new Inventory object.
        :rtype: :class:`Inventory`

        .. versionadded:: 1.3.0

        Example::

            my_player.inventory = Inventory.load(data)
        """
        inv = cls(max_size=data["max_size"])
        for di in data["items"]:
            item = Board.instantiate_item(di)
            if di is not None:
                inv.add_item(item)
        return inv


class Screen(base.PglBaseObject):
    """
    The screen object is pretty straightforward: it is an object that allow manipulation
    of the screen.

    .. role:: boldgreen

    .. WARNING:: Starting with version 1.3.0 the terminal parameter has been removed.
       The Screen object now takes advantage of base.Console.instance() to get a
       reference to a blessed.Terminal object.

    Version 1.3.0 introduced a new way of managing the screen. It rely on an internally
    managed display buffer that allows for easier positioning and more regular
    rendering. This comes at a cost though as the performances takes a hit. The screen
    should still be able to be refreshed between 50 and 60+ times per seconds (and still
    around 30 times per second within a virtual machine). These numbers obviously
    depends on the terminal used, the screen size and the content to display.

    This change introduce two ways of displaying things on the screen:

       * The **Improved Screen Management** stack (referred to as :boldgreen:`ISM` later
         in the doc).
       * The **Legacy Direct Display** stack.

    It is safer to consider them mutually incompatible. In reality the **Improved Screen
    Management** will always use the whole display but you can use the methods from the
    **Direct Display** stack to write over the buffer. It is really **NOT** advised.

    We introduced the **Improved Screen Management** stack because the direct display is
    messy and does not allow us to do what we want in term of positioning, UI, etc.

    A typical usage consist of:

       * Placing elements on the screen with :func:`place()`
       * Update the screen with :func:`update()`

    That's it! The screen maintain its own state and knows when to re-render the display
    buffer. You don't need to manually call :func:`render()`. This helps with
    performances as the frame buffer is only rendered when needed.

    Example::

        screen = Screen()
        # The next 3 lines do the same thing: display a message centered on the screen.
        # Screen Buffer style
        screen.place('This is centered', screen.vcenter, screen.hcenter)
        screen.update()
        # Direct Display style
        screen.display_at('This is centered', screen.vcenter, screen.hcenter)
        # The rest of this example uses the Screen Buffer (because placing a Board
        # anywhere on the Screen is not supported by the Direct Display stack).
        # delete the previous message and place a Board at the center of the screen
        screen.delete(screen.vcenter, screen.hcenter)
        screen.place(
            my_awesome_board,
            screen.vcenter - int(my_awesome_board.height/2),
            screen.hcenter - int(my_awesome_board.width/2)
        )
        screen.update()

    **Precisions about the Improved Screen Management stack:**

    You don't need to know how the frame buffer works to use it. However, if you are
    interested in more details, here they are.

    The Improved Screen Management stacks uses a double numpy buffer to represent the
    screen. One buffer is used to place elements as objects (that's the buffer managed
    by :func:`place()` or :func:`delete()`). It is never directly printed to the screen.
    It is here to simplify screen maintenance. This buffer is called the **display
    buffer**. It is practical to use to place, move and delete elements on the screen
    space. But as said before it cannot be directly printed to the screen. It needs to
    be rendered first.

    For example, if you want to use a sprite on a title screen and want to move it
    around (or animate the screen). Normally (i.e with Direct Display) you would display
    the sprite at a specific position and then would either call :func:`clear()` or
    overwrite all the sprite with spaces to erase and replace and/or move it. And that's
    very slow.

    With the **Improved Screen Management** you :func:`place()` the sprite and then just
    :func:`delete()` it. And since it is only one object reference it is a very fast
    operation (we only place or delete one cell of the buffer).

    When :func:`update()` is called, it first look at the state of the buffers and call
    :func:`render()` if needed (i.e: if something has change in the display buffer). The
    buffers are only rendered when needed.

    When :func:`render()` is called it goes through the display buffer and render
    each elements transforming it into a printable sequence that is stored in the
    frame buffer. The rendering is done from the bottom right corner of the screen to
    the top left corner. This allows for cleaning junk characters at no additional cost.

    **TL;DR:** The **display buffer** hold the objects placed on the screen while the
    **frame buffer** hold the rendered representation of the display buffer.

    The Screen object also inherits from the :class:`~pygamelib.base.PglBaseObject` and
    if the object that is :func:`place()`-ed is an instance of
    :class:`~pygamelib.base.PglBaseObject`, the screen will automatically attach itself
    to the object. When notified of a change it will trigger a render cycle before the
    next update.

    In terms of performances, depending on your terminal emulator and CPU you will most
    certainly achieve over 30 FPS. Here are a couple of benchmark results:

     * On an Intel Core i7 @ 4.20 GHz: 50 to 70 FPS.
     * On an AMD Ryzen 9 5950X @ 4.80 GHz: 60 to 100 FPS.

    The new **Improved Screen Management** is faster than the legacy stack in most of
    the cases. The only case when the legacy Direct Display stack might be faster is
    in the case of a game or application with only simple ASCII characters and not a lot
    of things to display.

    Here are some compiled benchmark results of both of systems over 150 runs:

    +------------------------+----------------------------+-----------------------+
    |      Benchmark         | Improved Screen Management | Legacy Direct Display |
    +========================+============================+=======================+
    | Sprite (place, render  |    10.0 msec. or 71 FPS    | 380.0 msec. or 3 FPS  |
    | and update screen),    |                            |                       |
    | Sprite size: 155x29    |                            |                       |
    +------------------------+----------------------------+-----------------------+
    | Sprite 200 updates     |   620.0 msec. or 76 FPS    | 9830.0 msec. or 20 FPS|
    +------------------------+----------------------------+-----------------------+
    | Phase 1 - 500 frames.  |   11.02 msec. per frame    | 12.65 msec. per frame |
    | Single board avg load  |   or 91 FPS                | or 79 FPS             |
    +------------------------+----------------------------+-----------------------+
    | Phase 2 - 500 frames.  |   18.18 msec. per frame    | 28.34 msec. per frame |
    | Dual board high load   |   or 55 FPS                | or 35 FPS             |
    +------------------------+----------------------------+-----------------------+
    | Overall - 1000 frames. |   14.60 msec. per frame    | 20.49 msec. per frame |
    |                        |   or 68 FPS                | or 49 FPS             |
    +------------------------+----------------------------+-----------------------+

    You can use the 2 benchmark scripts to compare on your system:

     * benchmark-screen-buffer.py
     * benchmark-screen-direct-display.py

    The frame buffer system has been tested on the following terminals:

    * xterm-256color
    * Konsole
    * Kitty
    * Alacritty
    * GNOME Terminal

    Performances are consistent across the different terminals. The only exception is
    the GNOME Terminal, which is slower than the others (about 20~30 % slower).


    """

    def __init__(self, width: int = None, height: int = None):
        """The constructor takes the following (optional) parameters.

        :param width: The width of the screen.
        :type width: int
        :param height: The height of the screen.
        :type height: int

        Setting any of these parameters fixes the screen size regardless of the actual
        console/terminal resolution. Leaving any of these parameters unset will let the
        constructor use the actual console/terminal resolution instead.

        Please have a look at the examples for more on this topic.

        Example::

            # Let's assume a terminal resolution of 170(width)x75(height).
            screen = Screen()
            # Next line display: "Screen width=170 height=75"
            print(f"Screen width={screen.width} height={screen.height}")
            screen = Screen(50)
            # Next line display: "Screen width=50 height=75"
            print(f"Screen width={screen.width} height={screen.height}")
            screen = Screen(height=50)
            # Next line display: "Screen width=170 height=50"
            print(f"Screen width={screen.width} height={screen.height}")
            screen = Screen(50, 50)
            # Next line display: "Screen width=50 height=50"
            print(f"Screen width={screen.width} height={screen.height}")
        """
        super().__init__()
        # get a terminal instance
        self.terminal = base.Console.instance()
        # Create the 2 buffers.
        self.__width = width
        self.__height = height
        if self.__width is None:
            self.__width = self.terminal.width
        if self.__height is None:
            self.__height = self.terminal.height
        self._display_buffer = np.array(
            [
                [core.Sprixel(" ") for i in range(0, self.__width, 1)]
                for j in range(0, self.__height, 1)
            ]
        )
        self._frame_buffer = np.array(
            [
                [core.Sprixel(" ") for i in range(0, self.__width, 1)]
                for j in range(0, self.__height, 1)
            ]
        )
        self._is_dirty = False
        self._run_threaded_loop = False
        self._rendering_thread = None
        self._current_rendering_cycle = 0
        self.__scene_graph = []

    def clear(self):
        """
        This methods clear the screen.
        """
        sys.stdout.write(self.terminal.clear)
        sys.stdout.flush()

    def clear_buffers(self):
        """This methods clear the Screen's buffers (both display and frame buffer).

        Make sure that you really want to clear the buffers before doing so, because
        this is a slow operation.

        Once the buffer is cleared nothing is left in it, you have to reposition (place)
        everything.

        .. versionadded:: 1.3.0

        .. image:: https://img.shields.io/badge/rendering%20stack-ISM-green

        .. NOTE:: This method is part of the **Improved Screen Management** rendering
           stack and is incompatible with the methods identified as being part of the
           **Legacy Direct Display** stack.

        """
        # TODO: BUG: This is not clearing the buffers, this is recreating them...
<<<<<<< HEAD
        #       FIXME: Create one empty sprixel and put it in every cells of both buffers
=======
        #     FIXME: Create one empty sprixel and put it in every cells of both buffers
>>>>>>> 376d1e9b
        self._display_buffer = np.array(
            [
                [core.Sprixel(" ") for i in range(0, self.__width, 1)]
                for j in range(0, self.__height, 1)
            ]
        )
        self._frame_buffer = np.array(
            [
                [core.Sprixel(" ") for i in range(0, self.__width, 1)]
                for j in range(0, self.__height, 1)
            ]
        )
        self._is_dirty = False

    def clear_frame_buffer(self):
        """
        This methods clear the frame buffer (but not the display buffer). This means
        that the next time :func:`update()` is called, rendering will be triggered.

        Make sure that you really want to clear the buffers before doing so, because
        this is a slow operation. It might however be faster than manually update screen
        cells.

        Once the buffer is cleared nothing is left in it, it sets the Screen for a
        rendering update.

        .. versionadded:: 1.3.0

        .. image:: https://img.shields.io/badge/rendering%20stack-ISM-green

        .. NOTE:: This method is part of the **Improved Screen Management** rendering
           stack and is incompatible with the methods identified as being part of the
           **Legacy Direct Display** stack.
        """
        # TODO: BUG: This is not clearing the buffer, this is recreating it...
        #       FIXME: Create one empty sprixel and put it in every cells the buffer
        self._frame_buffer = np.array(
            [
                [core.Sprixel(" ") for i in range(0, self.__width, 1)]
                for j in range(0, self.__height, 1)
            ]
        )
        self._is_dirty = True

    @property
    def width(self):
        """
        This property returns the width of the terminal window in number of characters.
        """
        return self.__width

    @property
    def height(self):
        """
        This property returns the height of the terminal window in number of characters.
        """
        return self.__height

    @property
    def need_rendering(self):
        """
        This property return True if the display buffer has been updated since the last
        rendering cycle and the screen needs to re-render the frame buffer.

        It returns False otherwise.

        .. versionadded:: 1.3.0

        .. image:: https://img.shields.io/badge/rendering%20stack-ISM-green

        .. NOTE:: This method is part of the **Improved Screen Management** rendering
           stack and is incompatible with the methods identified as being part of the
           **Legacy Direct Display** stack.

        """
        return self._is_dirty

    @property
    def buffer(self):
        """
        The buffer property return a numpy.array as a writable frame buffer.

        The buffer is a 2D plane (like a screen) and anything can render in it. However,
        it is recommended to place objects through Screen.place() and update the screen
        with Screen.update() (update calls render() if needed and do the actual
        display).

        .. WARNING:: Everything that is stored in the buffer *must* be printable. Each
           cell of the frame buffer represent a single character on screen, so you need
           to take care of that when you write into that buffer or you will corrupt the
           display. If :attr:`need_rendering` returns True, you need to manually call
           :func:`render()` before writing anything into the frame buffer. Or else it
           will be squashed in the next rendering cycle.

        .. versionadded:: 1.3.0

        .. image:: https://img.shields.io/badge/rendering%20stack-ISM-green

        .. NOTE:: This method is part of the **Improved Screen Management** rendering
           stack and is incompatible with the methods identified as being part of the
           **Legacy Direct Display** stack.

        """
        return self._frame_buffer

    @property
    def vcenter(self):
        """Return the vertical center of the screen as an int.

        Example::

            screen.place('vertically centered', screen.vcenter, 0)
        """
        return int(self.height / 2)

    @property
    def hcenter(self):
        """Return the horizontal center of the screen as an int.

        Example::

            screen.place('horizontally centered', 0, screen.hcenter)
        """
        return int(self.width / 2)

    def update(self):
        """
        Update the screen. Update means write the frame buffer on screen.

        Example::

            mygame = Game()
            sc = core.SpriteCollection.load_json_file('title_screens.spr')
            mygame.screen.place(sc['welcome_screen'], 0, 0)
            mygame.screen.update()

        .. versionadded:: 1.3.0

        .. image:: https://img.shields.io/badge/rendering%20stack-ISM-green

        .. NOTE:: This method is part of the **Improved Screen Management** rendering
           stack and is incompatible with the methods identified as being part of the
           **Legacy Direct Display** stack.

        """
        if self._is_dirty:
            self.render()
        print(self.terminal.home, end="", flush=False)
        screen_buffer = self._frame_buffer
        for row in range(0, screen_buffer.shape[0] - 1):
            print("".join(map(str, screen_buffer[row])), flush=False)
        print(
            "".join(map(str, screen_buffer[screen_buffer.shape[0] - 1])),
            end="",
            flush=False,
        )
        print(self.terminal.clear_eos, end="", flush=True)

    def render(self):
        """Render the display buffer into the frame buffer.

        Example::

            screen.render()
            screen.update()

        .. versionadded:: 1.3.0

        .. image:: https://img.shields.io/badge/rendering%20stack-ISM-green

        .. NOTE:: This method is part of the **Improved Screen Management** rendering
           stack and is incompatible with the methods identified as being part of the
           **Legacy Direct Display** stack.

        """
        if self._is_dirty is False:
            return
        # All these variables are here for performances.
        # https://wiki.python.org/moin/PythonSpeed/PerformanceTips (old but I do get
        # better performances with that trick)
        row = self._display_buffer.shape[0] - 1
        screen_buffer = self._frame_buffer
        display_buffer = self._display_buffer
        s_width = display_buffer.shape[1]
        s_height = display_buffer.shape[0]
        later_passes = []
        while row >= 0:
            col = display_buffer.shape[1] - 1
            while col >= 0:
                i = display_buffer[row][col]
                # Test if the cell should be rendered on a later pass.
                if (
                    hasattr(i, "__rendering_pass")
                    and getattr(i, "__rendering_pass") > 1
                    and hasattr(i, "render_to_buffer")
                ):
                    if getattr(i, "__rendering_pass") < len(later_passes):
                        later_passes[getattr(i, "__rendering_pass")].append(
                            {"item": i, "row": row, "column": col}
                        )
                    else:
                        later_passes.extend(
                            []
                            for _ in range(
                                getattr(i, "__rendering_pass") - len(later_passes)
                            )
                        )
                        later_passes[getattr(i, "__rendering_pass") - 1].append(
                            {"item": i, "row": row, "column": col}
                        )
                    col -= 1
                    continue
                i.render_to_buffer(
                    screen_buffer,
                    row,
                    col,
                    s_height,
                    s_width,
                )
                # # If not, we render the cell now.
                # if hasattr(i, "render_to_buffer"):
                #     # If the item is capable of rendering itself in the buffer, we let
                #     # it do so.
                #     i.render_to_buffer(
                #         screen_buffer,
                #         row,
                #         col,
                #         s_height,
                #         s_width,
                #     )
                # elif hasattr(i, "__repr__"):
                #     # Else we use the __repr__ method to render the cell.
                #     # It is for the sprixels.
                #     screen_buffer[row][col] = i.__repr__()
                col -= 1
            row -= 1
        # Now we render the later passes.
        for items in later_passes:
            for i in items:
                # Since we already cheched if the item is capable of rendering itself,
                # we can safely assume it has a render_to_buffer method.
                i["item"].render_to_buffer(
                    screen_buffer, i["row"], i["column"], s_height, s_width
                )

        self._is_dirty = False

    def force_render(self):
        """

        Force the immediate rendering of the display buffer.

        If you just want to mark the frame buffer for rendering before the next update
        use :func:`trigger_rendering` instead.

        Example::

            screen.force_render()

        .. versionadded:: 1.3.0

        .. image:: https://img.shields.io/badge/rendering%20stack-ISM-green

        .. NOTE:: This method is part of the **Improved Screen Management** rendering
           stack and is incompatible with the methods identified as being part of the
           **Legacy Direct Display** stack.

        """
        self._is_dirty = True
        self.render()

    def force_update(self):
        """

        Same as :func:`force_render()` but also force the immediate screen update.

        Example::

            screen.force_update()

        .. versionadded:: 1.3.0

        .. image:: https://img.shields.io/badge/rendering%20stack-ISM-green

        .. NOTE:: This method is part of the **Improved Screen Management** rendering
           stack and is incompatible with the methods identified as being part of the
           **Legacy Direct Display** stack.

        """
        self._is_dirty = True
        self.update()

    def trigger_rendering(self):
        """
        Trigger the frame buffer for rendering at the next update.

        Example::

            screen.trigger_rendering()

        .. versionadded:: 1.3.0

        .. image:: https://img.shields.io/badge/rendering%20stack-ISM-green

        .. NOTE:: This method is part of the **Improved Screen Management** rendering
           stack and is incompatible with the methods identified as being part of the
           **Direct Display** stack.

        """
        self._is_dirty = True

    def place(self, element=None, row=None, column=None, rendering_pass=1):
        """Place an element on the screen.

        This method places an element in the screen display buffer. The element is then
        going to be rendered in the frame buffer before being printed on screen.

        The following elements can be placed on screen:

         * All BoardItem derivatives.
         * All BoardComplexItem derivatives.
         * :class:`Board` object.
         * :class:`~pygamelib.base.Text` objects.
         * :class:`~pygamelib.gfx.core.Sprite` objects.
         * :class:`~pygamelib.gfx.core.Sprixel` objects.
         * Regular Python str.
         * Any object that expose a render_to_buffer() method.

        Here is the required signature for render_to_buffer:

        **render_to_buffer(self, buffer, row, column, buffer_height, buffer_width)**

        The buffer parameter will always be a numpy array, row and column are the
        position to render to. Finally buffer_height and buffer_width are the dimension
        of the buffer.

        The buffer is rendered in 2 passes. By default all elements are rendered in pass
        1. But if for some reason something needs to be drawn over other elements (like
        if a dialog/popup is needed for example), the element can be set to be rendered
        only during the second pass.

        :param element: The element to place.
        :type element: various
        :param row: The row to render to.
        :type row: int
        :param column: The column to render to.
        :type column: int
        :param rendering_pass: When to render the element. You can have any number of
           rendering passes but you have to be careful of performances. Higher passses
           render on top of lower passes. You can see the render passes as plane to
           write on. The default pass is 1.
        :type rendering_pass: int

        .. Warning:: to be rendered on the second+ pass an element *needs* to implement
           render_to_buffer(...). This excludes all standard types (but not
           :class:`~pygamelib.base.Text`). Regular Python strings and object that can be
           print() can still be used in the first pass.

        Example::

            screen.place(my_sprite, 0, 0)

        .. versionadded:: 1.3.0

        .. image:: https://img.shields.io/badge/rendering%20stack-ISM-green

        .. NOTE:: This method is part of the **Improved Screen Management** rendering
           stack and is incompatible with the methods identified as being part of the
           **Legacy Direct Display** stack.

        """
        if element is None or row is None or column is None:
            raise base.PglInvalidTypeException(
                "Screen.place(item, row, column) none of the parameters can be None."
            )
        if pgl_isinstance(element, "pygamelib.gfx.ui.Dialog") and rendering_pass < 2:
            rendering_pass = 2
        if row >= self.height:
            raise base.PglException(
                "out_of_screen_boundaries",
                f"Screen.place(item, row, column) : row={row} is out of screen height "
                f"(i.e {self.height})",
            )
        if column >= self.width:
            raise base.PglException(
                "out_of_screen_boundaries",
                f"Screen.place(item, row, column) : column={column} is out of screen "
                f"width (i.e {self.width})",
            )
        if type(element) is str:
            # If it's a string we convert it to a Text object.
            element = base.Text(element)

        if isinstance(element, base.PglBaseObject):
            element.attach(self)
            element.store_screen_position(row, column)

        if isinstance(element, core.Sprixel) or hasattr(element, "render_to_buffer"):
            try:
                setattr(element, "__rendering_pass", rendering_pass)
            except AttributeError:
                pass
            self._display_buffer[row][column] = element
            # if isinstance(element, base.PglBaseObject):
            #     # Game.instance().session_log(f"Attaching to {element}")
            #     element.attach(self)
            #     element.store_screen_position(row, column)
            self._is_dirty = True
            return
        else:
            raise base.PglInvalidTypeException(
                f"Screen.place(item, row, column) : item type {type(element)} is not"
                " supported."
            )

    def delete(self, row=None, column=None):
        """Delete a element on screen.

        It is important to note that if you placed an element that occupies more than 1
        cell, you only have to erase that specific position not the entire area.

        :param row: The row coordinate of the element to delete.
        :type row: int
        :param column: The column coordinate of the element to delete.
        :type column: int

        Example::

            board = Board(size=[20,20])
            screen.place(board, 2, 2)
            # With this we have placed a board at screen coordinates 2,2 and the board
            # will display on screen coordinates from 2,2 to 22,22.
            # However, to delete the board we don't need to clean all these cells.
            # Just the one where we placed the board:
            screen.delete(2, 2)

        .. versionadded:: 1.3.0

        .. image:: https://img.shields.io/badge/rendering%20stack-ISM-green

        .. NOTE:: This method is part of the **Improved Screen Management** rendering
           stack and is incompatible with the methods identified as being part of the
           **Legacy Direct Display** stack.

        """
        if row is not None and column is not None:
            if isinstance(self._display_buffer[row][column], base.PglBaseObject):
                self._display_buffer[row][column].detach(self)
            self._display_buffer[row][column] = core.Sprixel(" ")
            self._is_dirty = True

    def get(self, row: int, column: int):
        """
        Get an element from the display buffer at the specified screen coordinates.

        The element is returned from the display buffer (pre-rendering).

        :param row: The row of the element to get.
        :type row: int
        :param column: The column of the element to get.
        :type column: int

        Example::

            board = Board(size=[20,20])
            screen.place(board, 2, 2)
            my_board = screen.get(2,2)

        .. versionadded:: 1.3.0

        .. image:: https://img.shields.io/badge/rendering%20stack-ISM-green

        .. NOTE:: This method is part of the **Improved Screen Management** rendering
           stack and is incompatible with the methods identified as being part of the
           **Legacy Direct Display** stack.

        """
        if type(row) is int and type(column) is int:
            return self._display_buffer[row][column]

    def display_line(self, *text, end="\n", file=sys.stdout, flush=False):
        """

        A wrapper to Python's print() builtin function except it will always add an
        ANSI sequence to clear the end of the line. Making it more suitable to use in
        a user_update callback.

        The reason is that with line with variating length, if you use run() but not
        clear(), some characters will remain on screen because run(), for performances
        concerns does not clear the entire screen. It just bring the cursor back to the
        top left corner of the screen.
        So if you want to benefit from the increase performances you should use
        display_line().

        :param \*text: objects that can serialize to str. The ANSI sequence to clear the
           end of the line is *always* appended to the the text.
        :type \*text: str|objects
        :param end: end sub string added to the printed text. Usually a carriage return.
        :type end: str
        :param file:
        :type file: stream
        :param flush:
        :type flush: bool

        Example::

            screen.display_line(f'This line will display correctly: {elapsed_time}')
            # That line will have trailing characters that are not cleared after redraw
            # if you don't use clear().
            print(f'That one won't: {elapsed_time}')

        .. versionadded:: 1.2.0

        .. image:: https://img.shields.io/badge/rendering%20stack-Direct%20Display-blue

        .. NOTE:: This method is part of the **Legacy Direct Display** rendering stack
           and is incompatible with the methods identified as being part of the
           **Improved Screen Management** stack.

        """
        # Funny how the documentation is waaayyy bigger than the code ;)
        print(
            *text,
            self.terminal.clear_eol,
            end=end,
            file=file,
            flush=flush,
        )

    def display_at(
        self,
        text,
        row=0,
        column=0,
        clear_eol=False,
        end="\n",
        file=sys.stdout,
        flush=False,
    ):
        """
        Displays text at a given position. If clear_eol is True, also clear the end of
        line.
        Additionally you can specify all the parameters of a regular print() if you
        need to.

        :param text: The text to display. Please note that in that case text is a single
            string.
        :type text: str
        :param row: The row position in the terminal window.
        :type row: int
        :param column: The column position in the terminal window.
        :type column: int
        :param clear_eol: If True this clears the end of the line (everything after the
            last character displayed by that method).
        :type clear_eol: bool
        :param end: end sub string added to the printed text. Usually a carriage return.
        :type end: str
        :param file:
        :type file: stream
        :param flush:
        :type flush: bool

        .. IMPORTANT:: The cursor is only moved for printing the text. It is returned to
            its previous position after.

        .. Note:: The position respect the row/column convention accross the library. It
            is reversed compared to the blessed module.

        Example::

            screen.display_at('This is centered',
                              int(screen.height/2),
                              int(screen.width/2),
                              clear_eol=True,
                              end=''
                            )

        .. image:: https://img.shields.io/badge/rendering%20stack-Direct%20Display-blue

        .. NOTE:: This method is part of the **Legacy Direct Display** rendering stack
           and is incompatible with the methods identified as being part of the
           **Improved Screen Management** stack.

        """
        eol = ""
        if clear_eol:
            eol = self.terminal.clear_eol
        with self.terminal.location(column, row):
            print(text, eol, end=end, file=file, flush=flush)

    def display_sprite_at(
        self,
        sprite,
        row=0,
        column=0,
        filler=core.Sprixel(" "),
        file=sys.stdout,
        flush=False,
    ):
        """
        Displays a sprite at a given position.
        If a :class:`~pygamelib.gfx.core.Sprixel` is empty, then it's going to be
        replaced by filler.

        :param sprite: The sprite object to display.
        :type sprite: :class:`~pygamelib.gfx.core.Sprite`
        :param row: The row position in the terminal window.
        :type row: int
        :param column: The column position in the terminal window.
        :type column: int
        :param filler: A sprixel object to replace all empty sprixels in sprite.
        :type filler: :class:`~pygamelib.gfx.core.Sprixel`
        :param file:
        :type file: stream
        :param flush: print() parameter to flush the stream after printing
        :type flush: bool

        Example::

            screen.display_sprite_at(panda_sprite,
                                     int(screen.height/2),
                                     int(screen.width/2)
                                     )

        .. versionadded:: 1.3.0

        .. image:: https://img.shields.io/badge/rendering%20stack-Direct%20Display-blue

        .. NOTE:: This method is part of the **Legacy Direct Display** rendering stack
           and is incompatible with the methods identified as being part of the
           **Improved Screen Management** stack.

        """
        null_sprixel = core.Sprixel()
        for r in range(0, sprite.size[1]):
            for c in range(0, sprite.size[0]):
                if sprite._sprixels[r][c] == null_sprixel:
                    self.display_at(filler, row + r, column + c, file=file, flush=flush)
                else:
                    self.display_at(
                        sprite._sprixels[r][c],
                        row + r,
                        column + c,
                        file=file,
                        flush=flush,
                    )

    def display_sprite(
        self, sprite, filler=core.Sprixel(" "), file=sys.stdout, flush=False
    ):
        """
        Displays a sprite at the current cursor position.
        If a :class:`~pygamelib.gfx.core.Sprixel` is empty, then it's going to be
        replaced by filler.

        :param sprite: The sprite object to display.
        :type sprite: :class:`~pygamelib.gfx.core.Sprite`
        :param filler: A sprixel object to replace all empty sprixels in sprite.
        :type filler: :class:`~pygamelib.gfx.core.Sprixel`
        :param file:
        :type file: stream
        :param flush: print() parameter to flush the stream after printing
        :type flush:

        Examples::

            screen.display_sprite(panda_sprite)

        .. versionadded:: 1.3.0

        .. image:: https://img.shields.io/badge/rendering%20stack-Direct%20Display-blue

        .. NOTE:: This method is part of the **Legacy Direct Display** rendering stack
           and is incompatible with the methods identified as being part of the
           **Improved Screen Management** stack.

        """
        null_sprixel = core.Sprixel()
        for r in range(0, sprite.size[1]):
            for c in range(0, sprite.size[0]):
                if sprite._sprixels[r][c] == null_sprixel:
                    print(filler, end="")
                else:
                    print(
                        sprite._sprixels[r][c],
                        end="",
                        file=file,
                        flush=flush,
                    )
            print()

    def handle_notification(self, subject, attribute=None, value=None):
        # We don't really care about the reason for the notification. We just want to
        # know that something changed.
        """
        When a Screen object is notified, it set the display buffer to be rendered
        before the next update.
        """
        self._is_dirty = True<|MERGE_RESOLUTION|>--- conflicted
+++ resolved
@@ -4218,11 +4218,7 @@
 
         """
         # TODO: BUG: This is not clearing the buffers, this is recreating them...
-<<<<<<< HEAD
         #       FIXME: Create one empty sprixel and put it in every cells of both buffers
-=======
-        #     FIXME: Create one empty sprixel and put it in every cells of both buffers
->>>>>>> 376d1e9b
         self._display_buffer = np.array(
             [
                 [core.Sprixel(" ") for i in range(0, self.__width, 1)]
