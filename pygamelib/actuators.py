"""This module contains the base classes for simple and advanced actuators.
These classes are the base contract for actuators.
If you wish to create your own one, you need to inheritate from one of these base class.

This module contains the simple actuators classes.
Simple actuators are movement related one. They allow for predetermined movements
patterns.

.. autosummary::
   :toctree: .

    Actuator
    Behavioral
    RandomActuator
    PathActuator
    PatrolActuator
    UnidirectionalActuator
    PathFinder

"""
from pygamelib import board_items
from pygamelib import base
from pygamelib import constants
import random
import collections
from queue import PriorityQueue


class Actuator:
    """
    Actuator is the base class for all Actuators. It is mainly a contract class with
    some utility methods.

    By default, all actuators are considered movement actuators. So the base class only
    require next_move() to be implemented.

    :param parent: the item parent.

    """

    def __init__(self, parent):
        """
        The constructor take only one (positional) parameter: the parent object.

        .. important:: The default state of ALL actuators is RUNNING. If you want your
            actuator to be in a different state (PAUSED for example), you have to do it
            yourself.
        """
        self.type = None
        self.state = constants.RUNNING
        self.parent = parent

    def start(self):
        """Set the actuator state to RUNNING.

        If the actuator state is not RUNNING, actuators' next_move() function
        (and all derivatives) should not return anything.

        Example::

            mygame.start()
        """
        self.state = constants.RUNNING

    def pause(self):
        """Set the actuator state to PAUSED.

        Example::

            mygame.pause()
        """
        self.state = constants.PAUSED

    def stop(self):
        """Set the actuator state to STOPPED.

        Example::

            mygame.stop()
        """
        self.state = constants.STOPPED

    def next_move(self):
        """
        That method needs to be implemented by all actuators or a NotImplementedError
        exception will be raised.

        :raises: NotImplementedError
        """
        raise NotImplementedError()


class Behavioral(Actuator):
    """
    The behavioral actuator is inheriting from Actuator and is adding a next_action()
    method.
    The actual actions are left to the actuator that implements Behavioral.

    :param parent: the item parent.

    """

    def __init__(self, parent):
        """
        The constructor simply construct an Actuator. It takes on positional paraneter:
        the parent object.
        """
        super().__init__(parent)

    def next_action(self):
        """
        That method needs to be implemented by all behavioral actuators or a
        NotImplementedError exception will be raised.

        :raises: NotImplementedError
        """
        raise NotImplementedError()


class RandomActuator(Actuator):
    """A class that implements a random choice of movement.

    The random actuator is a subclass of
    :class:`~pygamelib.actuators.Actuator`.
    It is simply implementing a random choice in a predefined move set.

    :param moveset: A list of movements.
    :type moveset: list
    :param parent: The parent object to actuate.
    :type parent: pygamelib.board_items.BoardItem
    """

    def __init__(self, moveset=None, parent=None):
        if moveset is None:
            moveset = []
        super().__init__(parent)
        self.moveset = moveset

    def next_move(self):
        """Return a randomly selected movement

        The movement is randomly selected from moveset if state is RUNNING,
        otherwise it should return None.

        :return: The next movement
        :rtype: int | None

        Example::

            randomactuator.next_move()
        """
        if self.state == constants.RUNNING:
            return random.choice(self.moveset)


class PathActuator(Actuator):
    """
    The path actuator is a subclass of
    :class:`~pygamelib.actuators.Actuator`.
    The move inside the function next_move
    depends on path and index. If the state is not running it returns None
    otherwise it increments the index & then, further compares the index
    with length of the path. If they both are same then, index is set to
    value zero and the move is returned back.

    :param path: A list of paths.
    :type path: list
    :param parent: The parent object to actuate.
    :type parent: pygamelib.board_items.BoardItem
    """

    def __init__(self, path=None, parent=None):
        if path is None:
            path = []  # pragma: no cover
        super().__init__(parent)
        self.path = path
        self.index = 0

    def next_move(self):
        """Return the movement based on current index

        The movement is selected from path if state is RUNNING, otherwise
        it should return None. When state is RUNNING, the movement is selected
        before incrementing the index by 1. When the index equal the length of
        path, the index should return back to 0.

        :return: The next movement
        :rtype: int | None

        Example::

            pathactuator.next_move()
        """
        if self.state == constants.RUNNING:
            move = self.path[self.index]
            self.index += 1
            if self.index == len(self.path):
                self.index = 0
            return move

    def set_path(self, path):
        """Defines a new path

        This will also reset the index back to 0.

        :param path: A list of movements.
        :type path: list

        Example::

            pathactuator.set_path([constants.UP,constants.DOWN,constants.LEFT,constants.RIGHT])
        """
        self.path = path
        self.index = 0


class PatrolActuator(PathActuator):
    """
    The patrol actuator is a subclass of
    :class:`~pygamelib.actuators.PathActuator`.  The move inside the function
    next_move depends on path and index and the mode. Once it reaches the end
    of the move list it will start cycling back to the beggining of the list.
    Once it reaches the beggining it will start moving forwards
    If the state is not running it returns None otherwise it increments the
    index & then, further compares the index with length of the path.
    If they both are same then, index is set to value zero and the move is
    returned back.

    :param path: A list of directions.
    :type path: list
    """

    def next_move(self):
        """Return the movement based on current index

        The movement is selected from path if state is RUNNING, otherwise it
        should return None. When state is RUNNING, the movement is selected
        before incrementing the index by 1. When the index equals the length
        of path, the index should return back to 0 and the path list should be
        reversed before the next call.

        :return: The next movement
        :rtype: int | None

        Example::

            patrolactuator.next_move()
        """
        if self.state == constants.RUNNING:
            move = self.path[self.index]
            self.index += 1
            if self.index == len(self.path):
                self.index = 0
                self.path.reverse()
                for i in range(0, len(self.path)):
                    if self.path[i] == constants.UP:
                        self.path[i] = constants.DOWN
                    elif self.path[i] == constants.DOWN:
                        self.path[i] = constants.UP
                    elif self.path[i] == constants.LEFT:
                        self.path[i] = constants.RIGHT
                    elif self.path[i] == constants.RIGHT:
                        self.path[i] = constants.LEFT
                    elif self.path[i] == constants.DLDOWN:
                        self.path[i] = constants.DRUP
                    elif self.path[i] == constants.DLUP:
                        self.path[i] = constants.DRDOWN
                    elif self.path[i] == constants.DRDOWN:
                        self.path[i] = constants.DLUP
                    elif self.path[i] == constants.DRUP:
                        self.path[i] = constants.DLDOWN
            return move


class UnidirectionalActuator(Actuator):
    """A class that implements a single movement.

    The unidirectional actuator is a subclass of
    :class:`~pygamelib.actuators.Actuator`.
    It is simply implementing a mono directional movement. It is primarily target at
    projectiles.

    :param direction: A single direction from the Constants module.
    :type direction: int
    :param parent: The parent object to actuate.
    :type parent: pygamelib.board_items.BoardItem
    """

    def __init__(self, direction=constants.RIGHT, parent=None):
        if direction is None:
            direction = constants.RIGHT
        super().__init__(parent)
        self.direction = direction

    def next_move(self):
        """Return the direction.

        The movement is always direction if state is RUNNING,
        otherwise it returns None.

        :return: The next movement
        :rtype: int | None

        Example::

            unidirectional_actuator.next_move()
        """
        if self.state == constants.RUNNING:
            return self.direction


class PathFinder(Behavioral):
    """
    .. important:: This module assume a one step movement.
        If you need more than one step, you will need to sub-class
        this module and re-implement next_waypoint().

    This actuator is a bit different than the simple actuators
    (:mod:`~pygamelib.actuators.SimpleActuators`) as it requires
    the knowledge of both the game object and the actuated object.

    The constructor takes the following parameters:

    :param game: A reference to the instanciated game engine.
    :type game: pygamelib.engine.Game
    :param actuated_object: The object to actuate. Deprecated in favor of parent.
        Only kept for backward compatibility.
    :type actuated_object: pygamelib.board_items.BoardItem
    :param parent: The parent object to actuate.
    :type parent: pygamelib.board_items.BoardItem
    :param circle_waypoints: If True the next_waypoint()
        method is going to circle between the waypoints
        (when the last is visited, go back to the first)
    :type circle_waypoints: bool
    :param algorithm: ALGO_BFS - BFS, ALGO_ASTAR - AStar
    :type algorithm: constant

    """

    def __init__(
        self,
        game=None,
        actuated_object=None,
        circle_waypoints=True,
        parent=None,
        algorithm=constants.ALGO_BFS,
    ):
        if actuated_object is not None and parent is None:
            self.actuated_object = actuated_object
            self.parent = actuated_object
        elif parent is not None:
            self.actuated_object = parent
            self.parent = parent
        super().__init__(self.parent)
        self.destination = (None, None)
        self.game = game
        self._current_path = []
        self.waypoints = []
        self._waypoint_index = 0
        self.circle_waypoints = circle_waypoints
        self.algorithm = algorithm
        if type(self.algorithm) is not int or (
            self.algorithm != constants.ALGO_BFS
            and self.algorithm != constants.ALGO_ASTAR
        ):
            raise base.PglInvalidTypeException(
                "In Actuator.PathFinder.__init__(..,algorithm) algorithm must be"
                "either ALGO_BFS or ALGO_ASTAR."
            )

    def set_destination(self, row=0, column=0):
        """Set the targeted destination.

        :param row: "row" coordinate on the board grid
        :type row: int
        :param column: "column" coordinate on the board grid
        :type column: int
        :raises PglInvalidTypeException: if row or column are not int.

        Example::

            mykillernpc.actuator.set_destination(
                mygame.player.pos[0], mygame.player.pos[1]
            )
        """
        if type(row) is not int or type(column) is not int:
            raise base.PglInvalidTypeException(
                "In Actuator.PathFinder.set_destination(x,y) both x and y must be "
                "integer."
            )
        self.destination = (row, column)

    def find_path(self):
        """Find a path to the destination.

        Destination (PathFinder.destination) has to be set beforehand.


        Example::

            mykillernpc.actuator = PathFinder(
                    game=mygame, actuated_object=mykillernpc
                )
            mykillernpc.actuator.set_destination(
                    mygame.player.pos[0], mygame.player.pos[1]
                )
            mykillernpc.actuator.find_path()

        .. warning:: PathFinder.destination is a tuple!
            Please use PathFinder.set_destination(x,y) to avoid problems.

        Path Finding Algorithm Description:

        Breadth First Search:
         This method implements a Breadth First Search algorithm
        (`Wikipedia <https://en.wikipedia.org/wiki/Breadth-first_search>`_)
        to find the shortest path to destination.

        A* Search:
        This method implements a A* Search algorithm
        (`Wikipedia <https://en.wikipedia.org/wiki/A*_search_algorithm>`_)
        to find the shortest path to destination.

        """
        if self.actuated_object is None:
            raise base.PglException(
                "actuated_object is not defined",
                "PathFinder.actuated_object has to be defined.",
            )
        if not isinstance(self.actuated_object, board_items.Movable):
            raise base.PglException(
                "actuated_object not a Movable object",
                "PathFinder.actuated_object has to be an instance \
                of a Movable object.",
            )
        if self.destination is None:
            raise base.PglException(
                "destination is not defined",
                "PathFinder.destination has to be defined.",
            )
        if self.algorithm == constants.ALGO_BFS:
            return self.__find_path_bfs()

        return self.__find_path_astar()

    def __find_path_bfs(self):
        queue = collections.deque(
            [[(self.actuated_object.pos[0], self.actuated_object.pos[1])]]
        )
        seen = set([(self.actuated_object.pos[0], self.actuated_object.pos[1])])
        while queue:
            path = queue.popleft()
            x, y = path[-1]
            if (x, y) == self.destination:
                self._current_path = path
                # We return only a copy of the path as we need to keep the
                # real one untouched for our own needs.
                return path.copy()
            # r = row c = column
            for r, c in ((x + 1, y), (x - 1, y), (x, y + 1), (x, y - 1)):
                if (
                    0 <= c < self.game.current_board().size[0]
                    and 0 <= r < self.game.current_board().size[1]
                    and self.game.current_board().item(r, c).overlappable()
                    and (r, c) not in seen
                ):
                    queue.append(path + [(r, c)])
                    seen.add((r, c))
        return []

    def __find_path_astar(self):

        queue = PriorityQueue()

        # queue stores a tuple with values:
<<<<<<< HEAD
        # h - heuristic value = depth + manhattan distance
        # from current node to destination
=======
        # h - heuristic value = depth + manhattan distance from current node to
        # destination
>>>>>>> 58f1532b
        # type(h) = int
        # path - path to reach current node from start node
        # type(path) = list
        # For each node, depth = len(path)

        initial_h = abs(self.actuated_object.pos[0] - self.destination[0]) + abs(
            self.actuated_object.pos[1] - self.destination[1]
        )

        queue.put(
            (initial_h, [(self.actuated_object.pos[0], self.actuated_object.pos[1])])
        )
        seen = set()
        while not queue.empty():
            h_val, path = queue.get()
            x, y = path[-1]
            if (x, y) == self.destination:
                self._current_path = path
                # We return only a copy of the path as we need to keep the
                # real one untouched for our own needs.
                return path.copy()

            # r = row c = column
            for r, c in ((x + 1, y), (x - 1, y), (x, y + 1), (x, y - 1)):
                h_val = (
                    len(path)
                    + abs(self.destination[0] - r)
                    + abs(self.destination[1] - c)
                )
                if (
                    0 <= c < self.game.current_board().size[0]
                    and 0 <= r < self.game.current_board().size[1]
                    and self.game.current_board().item(r, c).overlappable()
                    and ((r, c) not in seen)
                ):
                    queue.put((h_val, path + [(r, c)]))
                    seen.add((r, c))
        return []

    def current_path(self):
        """This method simply return a copy of the current path of the actuator.

        The current path is to be understood as: the list of positions still
        remaining. All positions that have already been gone through are
        removed from the stack.

        .. important:: A copy of the path is returned for every call to that
            function so be wary of the performances impact.

        Example::

            mykillernpc.actuator = PathFinder(
                                    game=mygame,
                                    actuated_object=mykillernpc
                                )
            mykillernpc.actuator.set_destination(
                                    mygame.player.pos[0],
                                    mygame.player.pos[1]
                                )
            mykillernpc.actuator.find_path()
            for i in mykillernpc.actuator.current_path():
                print(i)

        """
        return self._current_path.copy()

    # That function is actually covered in tests but some cases are too edgy to test.
    def next_move(self):  # pragma: no cover
        """This method return the next move calculated by this actuator.

        In the case of this PathFinder actuator, next move does the following:

         - If the destination is not set return NO_DIR \
            (see :py:mod:`~pygamelib.constants`) \
         - If the destination is set, but the path is empty and actuated \
            object's position is different from destination: \
            call :meth:`find_path()`
         - Look at the current waypoint, if the actuated object is not at \
            that position return a direction from the \
            :mod:`~pygamelib.constants` module. The direction is calculated \
            from the difference betwen actuated object's position and \
            waypoint's position.
         - If the actuated object is at the waypoint position, then call \
            next_waypoint(), set the destination and return a direction. \
            In this case, also call :meth:`find_path()`.
         - In any case, if there is no more waypoints in the path this method \
            returns NO_DIR (see :py:mod:`~pygamelib.constants`)

        Example::

            seeker = NPC(model=Sprites.SKULL)
            seeker.actuator = PathFinder(game=mygame,actuated_object=seeker)
            while True:
                seeker.actuator.set_destination(mygame.player.pos[0],mygame.player.pos[1])
                # next_move() will call find_path() for us.
                next_move = seeker.actuator.next_move()
                if next_move == constants.NO_DIR:
                    seeker.actuator.set_destination(mygame.player.pos[0],mygame.player.pos[1])
                else:
                    mygame.current_board().move(seeker,next_move,1)
        """
        # If one of destination coordinate is None, return NO_DIR
        if self.destination[0] is None or self.destination[1] is None:
            return constants.NO_DIR

        # If path is empty and actuated_object is not at destination,
        # try to find a path to destination
        if len(self._current_path) == 0 and (
            self.actuated_object.pos[0] != self.destination[0]
            or self.actuated_object.pos[1] != self.destination[1]
        ):
            self.find_path()

        # If path is still empty return NO_DIR (destination is unreachable or
        # the current waypoint is reached)
        if len(self._current_path) == 0:
            # First we check if we already are at current waypoint
            (cwr, cwc) = self.current_waypoint()
            if (
                self.actuated_object.pos[0] == cwr
                and self.actuated_object.pos[1] == cwc
            ):
                # If so, we get the next waypoint
                (r, c) = self.next_waypoint()
                # If there are no more waypoints, then we return NO_DIR
                if r is None or c is None:
                    return constants.NO_DIR
                else:
                    # Else we set the new destination and calculate the path
                    self.set_destination(r, c)
                    self.find_path()
            else:
                return constants.NO_DIR

        if len(self._current_path) == 0:
            return constants.NO_DIR

        # Get the next position from the path
        next_position = self._current_path.pop(0)
        # If actuated object is already there check if the path is empty, if so
        # return NO_DIR, else get the next position from the path.
        if (
            next_position[0] == self.actuated_object.pos[0]
            and next_position[1] == self.actuated_object.pos[1]
        ):
            if len(self._current_path) == 0:
                return constants.NO_DIR
            next_position = self._current_path.pop(0)

        # print(f'Next position is: {next_position} and object position is
        # {self.actuated_object.pos} _current_path length
        # is {len(self._current_path)}')
        dr = self.actuated_object.pos[0] - next_position[0]
        dc = self.actuated_object.pos[1] - next_position[1]

        # Look at the difference between the current position and next position
        # and return the correct direction.
        # If the coordinates are impossible to resolve return NO_DIR
        # NOTE: We could use a comparison with 0
        #   (dr < 0 instead of dr == -1 for example) but the sides effects are
        #   numerous in case the user use a step higher than 1 in Board.move().
        #   The actuated object could end up going into a wall or out of bound.
        if dr == -1 and dc == 0:
            return constants.DOWN
        elif dr == 1 and dc == 0:
            return constants.UP
        elif dr == 0 and dc == 1:
            return constants.LEFT
        elif dr == 0 and dc == -1:
            return constants.RIGHT
        elif dr == -1 and dc == -1:
            return constants.DRDOWN
        elif dr == 1 and dc == -1:
            return constants.DRUP
        elif dr == -1 and dc == 1:
            return constants.DLDOWN
        elif dr == 1 and dc == 1:
            return constants.DLUP
        elif dr > 1 or dr < -1 or dc > 1 or dc < -1:
            # If we are here it means that something is blocking the movement
            self.find_path()
            return self.next_move()
        else:
            return constants.NO_DIR

    def add_waypoint(self, row, column):
        """Add a waypoint to the list of waypoints.

        Waypoints are used one after the other on a FIFO basis
        (First In, First Out).

        If not destination (i.e destination == (None, None)) have been set yet, that
        method sets it.

        :param row: The "row" part of the waypoint's coordinate.
        :type row: int
        :param column: The "column" part of the waypoint's coordinate.
        :type row: int
        :raise PglInvalidTypeException: If any of the parameters is not an int.

        Example::

            pf = PathFinder(game=mygame, actuated_object=npc1)
            pf.add_waypoint(3,5)
            pf.add_waypoint(12,15)

        """
        if type(row) is not int:
            raise base.PglInvalidTypeException('"row" is not an integer. It must be.')
        if type(column) is not int:
            raise base.PglInvalidTypeException(
                '"column" is not an integer. It must be.'
            )
        self.waypoints.append((row, column))
        if self.destination == (None, None):
            self.destination = (row, column)

    def clear_waypoints(self):
        """Empty the waypoints stack.

        Example::

            pf.clear_waypoints()
        """
        self.waypoints.clear()
        self._waypoint_index = -1

    def current_waypoint(self):
        """Return the currently active waypoint.

        If no waypoint have been added, this function return None.

        :return: Either a None tuple or the current waypoint.
        :rtype: A None tuple or a tuple of integer.

        Example::

            (row,column) = pf.current_waypoint()
            pf.set_destination(row,column)

        """
        if len(self.waypoints) == 0:
            return (None, None)
        return self.waypoints[self._waypoint_index]

    def next_waypoint(self):
        """Return the next active waypoint.

        If no waypoint have been added, this function return None.
        If there is no more waypoint in the stack:

        - if PathFinder.circle_waypoints is True this function reset the \
        waypoints stack and return the first one.
        - else, return None.

        :return: Either a None tuple or the next waypoint.
        :rtype: A None tuple or a tuple of integer.

        Example::

            pf.circle_waypoints = True
            (row,column) = pf.next_waypoint()
            pf.set_destination(row,column)

        """
        if len(self.waypoints) == 0:
            return (None, None)
        self._waypoint_index += 1
        if self._waypoint_index >= len(self.waypoints):
            if self.circle_waypoints:
                self._waypoint_index = 0
            else:
                return (None, None)
        return self.waypoints[self._waypoint_index]

    def remove_waypoint(self, row, column):
        """Remove a waypoint from the stack.

        This method removes the first occurrence of a waypoint in the stack.

        If the waypoint cannot be found, it raises a ValueError exception.
        If the row and column parameters are not int, an
        PglInvalidTypeException is raised.

        :param row: The "row" part of the waypoint's coordinate.
        :type row: int
        :param column: The "column" part of the waypoint's coordinate.
        :type row: int
        :raise PglInvalidTypeException: If any of the parameters is not an int.
        :raise ValueError: If the waypoint is not found in the stack.

        Example::

            method()
        """
        if type(row) is not int:
            raise base.PglInvalidTypeException('"row" is not an integer. It must be.')
        if type(column) is not int:
            raise base.PglInvalidTypeException(
                '"column" is not an integer. It must be.'
            )
        try:
            idx = self.waypoints.index((row, column))
            self.waypoints.pop(idx)
        except ValueError:
            raise base.PglException(
                "invalid_waypoint",
                f"Waypoint ({row},{column}) does not exist in the waypoints stack.",
            )<|MERGE_RESOLUTION|>--- conflicted
+++ resolved
@@ -473,13 +473,8 @@
         queue = PriorityQueue()
 
         # queue stores a tuple with values:
-<<<<<<< HEAD
-        # h - heuristic value = depth + manhattan distance
-        # from current node to destination
-=======
         # h - heuristic value = depth + manhattan distance from current node to
         # destination
->>>>>>> 58f1532b
         # type(h) = int
         # path - path to reach current node from start node
         # type(path) = list
