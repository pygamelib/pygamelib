--- conflicted
+++ resolved
@@ -89,10 +89,6 @@
                 "sha256:1e61c37477a1626458e36f7b1d82aa5c9b094fa4802892072e49de9c60c4c926",
                 "sha256:8abb2f1d86890a2dfb989f9a77cfcfd3e47c2a354b01111771326f8aa26e0254"
             ],
-<<<<<<< HEAD
-            "markers": "python_version >= '2.7' and python_version not in '3.0, 3.1, 3.2, 3.3'",
-=======
->>>>>>> d7cfedae
             "version": "==1.16.0"
         },
         "wcwidth": {
@@ -116,10 +112,6 @@
                 "sha256:ab49e12b91d937cd11f0b67cb259a57ab4ad2b59ac7a3b41d6c06c0ac5b0def9",
                 "sha256:bc0c176f9f6a994582230df350aa6e05ba2ebe4b3ac317eab29d9be5d2768da0"
             ],
-<<<<<<< HEAD
-            "markers": "python_version >= '2.7' and python_version not in '3.0, 3.1, 3.2, 3.3'",
-=======
->>>>>>> d7cfedae
             "version": "==2.9.1"
         },
         "backcall": {
@@ -207,10 +199,6 @@
                 "sha256:6e5c199c16f7a9f0e3a61a4a54b3d27e7dad0dbdde92b944426cb20914376323",
                 "sha256:72ecfba4320a893c53f9706bebb2d55c270c1e51a28789361aa93e4a21319ed5"
             ],
-<<<<<<< HEAD
-            "markers": "python_version >= '3.5'",
-=======
->>>>>>> d7cfedae
             "version": "==5.0.9"
         },
         "docutils": {
@@ -218,12 +206,7 @@
                 "sha256:686577d2e4c32380bb50cbb22f575ed742d58168cee37e99117a854bcd88f125",
                 "sha256:cf316c8370a737a022b72b56874f6602acf974a37a9fba42ec2876387549fc61"
             ],
-<<<<<<< HEAD
-            "markers": "python_version >= '2.7' and python_version not in '3.0, 3.1, 3.2, 3.3, 3.4'",
-            "version": "==0.16"
-=======
             "version": "==0.17.1"
->>>>>>> d7cfedae
         },
         "flake8": {
             "hashes": [
@@ -292,68 +275,6 @@
                 "sha256:1f06f2da51e7b56b8f238affdd6b4e2c61e39598a378cc49345bc1bd42a978a4",
                 "sha256:703f484b47a6af502e743c9122595cc812b0271f661722403114f71a79d0f5a4"
             ],
-<<<<<<< HEAD
-            "markers": "python_version >= '2.7' and python_version not in '3.0, 3.1, 3.2, 3.3, 3.4'",
-            "version": "==2.11.3"
-        },
-        "markupsafe": {
-            "hashes": [
-                "sha256:00bc623926325b26bb9605ae9eae8a215691f33cae5df11ca5424f06f2d1f473",
-                "sha256:09027a7803a62ca78792ad89403b1b7a73a01c8cb65909cd876f7fcebd79b161",
-                "sha256:09c4b7f37d6c648cb13f9230d847adf22f8171b1ccc4d5682398e77f40309235",
-                "sha256:1027c282dad077d0bae18be6794e6b6b8c91d58ed8a8d89a89d59693b9131db5",
-                "sha256:13d3144e1e340870b25e7b10b98d779608c02016d5184cfb9927a9f10c689f42",
-                "sha256:195d7d2c4fbb0ee8139a6cf67194f3973a6b3042d742ebe0a9ed36d8b6f0c07f",
-                "sha256:22c178a091fc6630d0d045bdb5992d2dfe14e3259760e713c490da5323866c39",
-                "sha256:24982cc2533820871eba85ba648cd53d8623687ff11cbb805be4ff7b4c971aff",
-                "sha256:29872e92839765e546828bb7754a68c418d927cd064fd4708fab9fe9c8bb116b",
-                "sha256:2beec1e0de6924ea551859edb9e7679da6e4870d32cb766240ce17e0a0ba2014",
-                "sha256:3b8a6499709d29c2e2399569d96719a1b21dcd94410a586a18526b143ec8470f",
-                "sha256:43a55c2930bbc139570ac2452adf3d70cdbb3cfe5912c71cdce1c2c6bbd9c5d1",
-                "sha256:46c99d2de99945ec5cb54f23c8cd5689f6d7177305ebff350a58ce5f8de1669e",
-                "sha256:500d4957e52ddc3351cabf489e79c91c17f6e0899158447047588650b5e69183",
-                "sha256:535f6fc4d397c1563d08b88e485c3496cf5784e927af890fb3c3aac7f933ec66",
-                "sha256:596510de112c685489095da617b5bcbbac7dd6384aeebeda4df6025d0256a81b",
-                "sha256:62fe6c95e3ec8a7fad637b7f3d372c15ec1caa01ab47926cfdf7a75b40e0eac1",
-                "sha256:6788b695d50a51edb699cb55e35487e430fa21f1ed838122d722e0ff0ac5ba15",
-                "sha256:6dd73240d2af64df90aa7c4e7481e23825ea70af4b4922f8ede5b9e35f78a3b1",
-                "sha256:6f1e273a344928347c1290119b493a1f0303c52f5a5eae5f16d74f48c15d4a85",
-                "sha256:6fffc775d90dcc9aed1b89219549b329a9250d918fd0b8fa8d93d154918422e1",
-                "sha256:717ba8fe3ae9cc0006d7c451f0bb265ee07739daf76355d06366154ee68d221e",
-                "sha256:79855e1c5b8da654cf486b830bd42c06e8780cea587384cf6545b7d9ac013a0b",
-                "sha256:7c1699dfe0cf8ff607dbdcc1e9b9af1755371f92a68f706051cc8c37d447c905",
-                "sha256:7fed13866cf14bba33e7176717346713881f56d9d2bcebab207f7a036f41b850",
-                "sha256:84dee80c15f1b560d55bcfe6d47b27d070b4681c699c572af2e3c7cc90a3b8e0",
-                "sha256:88e5fcfb52ee7b911e8bb6d6aa2fd21fbecc674eadd44118a9cc3863f938e735",
-                "sha256:8defac2f2ccd6805ebf65f5eeb132adcf2ab57aa11fdf4c0dd5169a004710e7d",
-                "sha256:98bae9582248d6cf62321dcb52aaf5d9adf0bad3b40582925ef7c7f0ed85fceb",
-                "sha256:98c7086708b163d425c67c7a91bad6e466bb99d797aa64f965e9d25c12111a5e",
-                "sha256:9add70b36c5666a2ed02b43b335fe19002ee5235efd4b8a89bfcf9005bebac0d",
-                "sha256:9bf40443012702a1d2070043cb6291650a0841ece432556f784f004937f0f32c",
-                "sha256:a6a744282b7718a2a62d2ed9d993cad6f5f585605ad352c11de459f4108df0a1",
-                "sha256:acf08ac40292838b3cbbb06cfe9b2cb9ec78fce8baca31ddb87aaac2e2dc3bc2",
-                "sha256:ade5e387d2ad0d7ebf59146cc00c8044acbd863725f887353a10df825fc8ae21",
-                "sha256:b00c1de48212e4cc9603895652c5c410df699856a2853135b3967591e4beebc2",
-                "sha256:b1282f8c00509d99fef04d8ba936b156d419be841854fe901d8ae224c59f0be5",
-                "sha256:b1dba4527182c95a0db8b6060cc98ac49b9e2f5e64320e2b56e47cb2831978c7",
-                "sha256:b2051432115498d3562c084a49bba65d97cf251f5a331c64a12ee7e04dacc51b",
-                "sha256:b7d644ddb4dbd407d31ffb699f1d140bc35478da613b441c582aeb7c43838dd8",
-                "sha256:ba59edeaa2fc6114428f1637ffff42da1e311e29382d81b339c1817d37ec93c6",
-                "sha256:bf5aa3cbcfdf57fa2ee9cd1822c862ef23037f5c832ad09cfea57fa846dec193",
-                "sha256:c8716a48d94b06bb3b2524c2b77e055fb313aeb4ea620c8dd03a105574ba704f",
-                "sha256:caabedc8323f1e93231b52fc32bdcde6db817623d33e100708d9a68e1f53b26b",
-                "sha256:cd5df75523866410809ca100dc9681e301e3c27567cf498077e8551b6d20e42f",
-                "sha256:cdb132fc825c38e1aeec2c8aa9338310d29d337bebbd7baa06889d09a60a1fa2",
-                "sha256:d53bc011414228441014aa71dbec320c66468c1030aae3a6e29778a3382d96e5",
-                "sha256:d73a845f227b0bfe8a7455ee623525ee656a9e2e749e4742706d80a6065d5e2c",
-                "sha256:d9be0ba6c527163cbed5e0857c451fcd092ce83947944d6c14bc95441203f032",
-                "sha256:e249096428b3ae81b08327a63a485ad0878de3fb939049038579ac0ef61e17e7",
-                "sha256:e8313f01ba26fbbe36c7be1966a7b7424942f670f38e666995b88d012765b9be",
-                "sha256:feb7b34d6325451ef96bc0e36e1a6c0c1c64bc1fbec4b854f4529e51887b1621"
-            ],
-            "markers": "python_version >= '2.7' and python_version not in '3.0, 3.1, 3.2, 3.3'",
-            "version": "==1.1.1"
-=======
             "version": "==3.0.1"
         },
         "markupsafe": {
@@ -394,7 +315,6 @@
                 "sha256:fa130dd50c57d53368c9d59395cb5526eda596d3ffe36666cd81a44d56e48872"
             ],
             "version": "==2.0.1"
->>>>>>> d7cfedae
         },
         "matplotlib-inline": {
             "hashes": [
@@ -424,10 +344,6 @@
                 "sha256:12b83492c6239ce32ff5eed6d3639d6a536170723c6f3f1506869f1ace413398",
                 "sha256:a8c4922db71e4fdb90e0d0bc6e50f9b273d3397925e5e60a717e719201778d22"
             ],
-<<<<<<< HEAD
-            "markers": "python_version >= '3.6'",
-=======
->>>>>>> d7cfedae
             "version": "==0.8.2"
         },
         "pexpect": {
@@ -481,10 +397,6 @@
                 "sha256:a18f47b506a429f6f4b9df81bb02beab9ca21d0a5fee38ed15aef65f0545519f",
                 "sha256:d66e804411278594d764fc69ec36ec13d9ae9147193a1740cd34d272ca383b8e"
             ],
-<<<<<<< HEAD
-            "markers": "python_version >= '3.5'",
-=======
->>>>>>> d7cfedae
             "version": "==2.9.0"
         },
         "pyparsing": {
@@ -554,40 +466,31 @@
                 "sha256:d412243dfb797ae3ec2b59eca0e52dac12e75a241bf0e4eb861e450d06c6ed07",
                 "sha256:f5f8bb2d0d629f398bf47d0d69c07bc13b65f75a81ad9e2f71a63d4b7a2f6db2"
             ],
-<<<<<<< HEAD
+
+            "version": "==2.0.0"
+        },
+        "sphinxcontrib-jsmath": {
+            "hashes": [
+                "sha256:2ec2eaebfb78f3f2078e73666b1415417a116cc848b72e5172e596c871103178",
+                "sha256:a9925e4a4587247ed2191a22df5f6970656cb8ca2bd6284309578f2153e0c4b8"
+            ],
+            "markers": "python_version >= '3.5'",
+            "version": "==1.0.1"
+        },
+        "sphinxcontrib-qthelp": {
+            "hashes": [
+                "sha256:4c33767ee058b70dba89a6fc5c1892c0d57a54be67ddd3e7875a18d14cba5a72",
+                "sha256:bd9fc24bcb748a8d51fd4ecaade681350aa63009a347a8c14e637895444dfab6"
+            ],
             "markers": "python_version >= '3.5'",
             "version": "==1.0.3"
-=======
-            "version": "==2.0.0"
->>>>>>> d7cfedae
-        },
-        "sphinxcontrib-jsmath": {
-            "hashes": [
-                "sha256:2ec2eaebfb78f3f2078e73666b1415417a116cc848b72e5172e596c871103178",
-                "sha256:a9925e4a4587247ed2191a22df5f6970656cb8ca2bd6284309578f2153e0c4b8"
-            ],
-            "markers": "python_version >= '3.5'",
-            "version": "==1.0.1"
-        },
-        "sphinxcontrib-qthelp": {
-            "hashes": [
-                "sha256:4c33767ee058b70dba89a6fc5c1892c0d57a54be67ddd3e7875a18d14cba5a72",
-                "sha256:bd9fc24bcb748a8d51fd4ecaade681350aa63009a347a8c14e637895444dfab6"
-            ],
-            "markers": "python_version >= '3.5'",
-            "version": "==1.0.3"
         },
         "sphinxcontrib-serializinghtml": {
             "hashes": [
                 "sha256:352a9a00ae864471d3a7ead8d7d79f5fc0b57e8b3f95e9867eb9eb28999b92fd",
                 "sha256:aa5f6de5dfdf809ef505c4895e51ef5c9eac17d0f287933eb49ec495280b6952"
             ],
-<<<<<<< HEAD
-            "markers": "python_version >= '3.5'",
-            "version": "==1.1.4"
-=======
             "version": "==1.1.5"
->>>>>>> d7cfedae
         },
         "toml": {
             "hashes": [
@@ -610,13 +513,9 @@
                 "sha256:753a0374df26658f99d826cfe40394a686d05985786d946fbe4165b5148f5a7c",
                 "sha256:a7acd0977125325f516bda9735fa7142b909a8d01e8b2e4c8108d0984e6e0098"
             ],
-<<<<<<< HEAD
-            "markers": "python_version >= '2.7' and python_version not in '3.0, 3.1, 3.2, 3.3, 3.4' and python_version < '4'",
-            "version": "==1.26.4"
-=======
+
             "index": "pypi",
             "version": "==1.26.5"
->>>>>>> d7cfedae
         },
         "wcwidth": {
             "hashes": [
