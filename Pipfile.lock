--- conflicted
+++ resolved
@@ -132,19 +132,11 @@
         },
         "certifi": {
             "hashes": [
-<<<<<<< HEAD
-                "sha256:0f0d56dc5a6ad56fd4ba36484d6cc34451e1c6548c61daad8c320169f91eddc7",
-                "sha256:c6c2e98f5c7869efca1f8916fed228dd91539f9f1b444c314c06eef02980c716"
-            ],
-            "markers": "python_version >= '3.6'",
-            "version": "==2023.5.7"
-=======
                 "sha256:539cc1d13202e33ca466e88b2807e29f4c13049d6d87031a3c110744495cb082",
                 "sha256:92d6037539857d8206b8f6ae472e8b77db8058fec5937a1ef3f54304089edbb9"
             ],
             "index": "pypi",
             "version": "==2023.7.22"
->>>>>>> 9d9c8afe
         },
         "charset-normalizer": {
             "hashes": [
@@ -502,19 +494,11 @@
         },
         "pygments": {
             "hashes": [
-<<<<<<< HEAD
-                "sha256:77a3299119af881904cd5ecd1ac6a66214b6e9bed1f2db16993b54adede64094",
-                "sha256:f7e36cffc4c517fbc252861b9a6e4644ca0e5abadf9a113c72d1358ad09b9500"
-            ],
-            "index": "pypi",
-            "version": "==2.15.0"
-=======
                 "sha256:8ace4d3c1dd481894b2005f560ead0f9f19ee64fe983366be1a21e171d12775c",
                 "sha256:db2db3deb4b4179f399a09054b023b6a586b76499d36965813c71aa8ed7b5fd1"
             ],
             "markers": "python_version >= '3.7'",
             "version": "==2.15.1"
->>>>>>> 9d9c8afe
         },
         "requests": {
             "hashes": [
